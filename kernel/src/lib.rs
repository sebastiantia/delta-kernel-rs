--- conflicted
+++ resolved
@@ -385,13 +385,8 @@
     }
 }
 
-<<<<<<< HEAD
-// Auto-implement the extension trait for all ExpressionHandlers
-impl<T: ?Sized + ExpressionHandler> ExpressionHandlerExtension for T {}
-=======
 // Auto-implement the extension trait for all EvaluationHandlers
-impl<T: EvaluationHandler> EvaluationHandlerExtension for T {}
->>>>>>> 9c992fca
+impl<T: ?Sized + EvaluationHandler> EvaluationHandlerExtension for T {}
 
 /// Provides file system related functionalities to Delta Kernel.
 ///
