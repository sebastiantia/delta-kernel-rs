--- conflicted
+++ resolved
@@ -295,10 +295,7 @@
 #[cfg(test)]
 mod tests {
     use crate::arrow::array::StringArray;
-<<<<<<< HEAD
-=======
-
->>>>>>> f0844240
+
     use crate::utils::test_utils::string_array_to_engine_data;
     use crate::{
         actions::{get_log_schema, Metadata, Protocol},
