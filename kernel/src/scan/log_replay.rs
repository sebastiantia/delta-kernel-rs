use std::clone::Clone;
use std::collections::{HashMap, HashSet};
use std::sync::{Arc, LazyLock};

use itertools::Itertools;

use super::data_skipping::DataSkippingFilter;
use super::{ScanMetadata, Transform};
use crate::actions::get_log_add_schema;
use crate::engine_data::{GetData, RowVisitor, TypedGetData as _};
use crate::expressions::{column_expr, column_name, ColumnName, Expression, ExpressionRef};
use crate::log_replay::{FileActionDeduplicator, FileActionKey, LogReplayProcessor};
use crate::predicates::{DefaultPredicateEvaluator, PredicateEvaluator as _};
use crate::scan::{Scalar, TransformExpr};
use crate::schema::{ColumnNamesAndTypes, DataType, MapType, SchemaRef, StructField, StructType};
use crate::utils::require;
use crate::{DeltaResult, Engine, EngineData, Error, ExpressionEvaluator};

/// [`ScanLogReplayProcessor`] performs log replay (processes actions) specifically for doing a table scan.
///
/// During a table scan, the processor reads batches of log actions (in reverse chronological order)
/// and performs the following steps:
///
/// - Data Skipping: Applies a predicate-based filter (via [`DataSkippingFilter`]) to quickly skip
///   files that are irrelevant for the query.
/// - Partition Pruning: Uses an optional partition filter (extracted from a physical predicate)
///   to exclude actions whose partition values do not meet the required criteria.
/// - Action Deduplication: Leverages the [`FileActionDeduplicator`] to ensure that for each unique file
///   (identified by its path and deletion vector unique ID), only the latest valid Add action is processed.
/// - Transformation: Applies a built-in transformation (`add_transform`) to convert selected Add actions
///   into [`ScanMetadata`], the intermediate format passed to the engine.
/// - Row Transform Passthrough: Any user-provided row-level transformation expressions (e.g. those derived
///   from projection or filters) are preserved and passed through to the engine, which applies them as part
///   of its scan execution logic.
///
/// As an implementation of [`LogReplayProcessor`], [`ScanLogReplayProcessor`] provides the
/// `process_actions_batch` method, which applies these steps to each batch of log actions and
/// produces a [`ScanMetadata`] result. This result includes the transformed batch, a selection
/// vector indicating which rows are valid, and any row-level transformation expressions that need
/// to be applied to the selected rows.
struct ScanLogReplayProcessor {
    partition_filter: Option<ExpressionRef>,
    data_skipping_filter: Option<DataSkippingFilter>,
    add_transform: Arc<dyn ExpressionEvaluator>,
    logical_schema: SchemaRef,
    transform: Option<Arc<Transform>>,
    /// A set of (data file path, dv_unique_id) pairs that have been seen thus
    /// far in the log. This is used to filter out files with Remove actions as
    /// well as duplicate entries in the log.
    seen_file_keys: HashSet<FileActionKey>,
}

impl ScanLogReplayProcessor {
    /// Create a new [`ScanLogReplayProcessor`] instance
    fn new(
        engine: &dyn Engine,
        physical_predicate: Option<(ExpressionRef, SchemaRef)>,
        logical_schema: SchemaRef,
        transform: Option<Arc<Transform>>,
    ) -> Self {
        Self {
            partition_filter: physical_predicate.as_ref().map(|(e, _)| e.clone()),
            data_skipping_filter: DataSkippingFilter::new(engine, physical_predicate),
            add_transform: engine.evaluation_handler().new_expression_evaluator(
                get_log_add_schema().clone(),
                get_add_transform_expr(),
                SCAN_ROW_DATATYPE.clone(),
            ),
            seen_file_keys: Default::default(),
            logical_schema,
            transform,
        }
    }
}

/// A visitor that deduplicates a stream of add and remove actions into a stream of valid adds. Log
/// replay visits actions newest-first, so once we've seen a file action for a given (path, dvId)
/// pair, we should ignore all subsequent (older) actions for that same (path, dvId) pair. If the
/// first action for a given file is a remove, then that file does not show up in the result at all.
struct AddRemoveDedupVisitor<'seen> {
    deduplicator: FileActionDeduplicator<'seen>,
    selection_vector: Vec<bool>,
    logical_schema: SchemaRef,
    transform: Option<Arc<Transform>>,
    partition_filter: Option<ExpressionRef>,
    row_transform_exprs: Vec<Option<ExpressionRef>>,
}

impl AddRemoveDedupVisitor<'_> {
    // These index positions correspond to the order of columns defined in
    // `selected_column_names_and_types()`
    const ADD_PATH_INDEX: usize = 0; // Position of "add.path" in getters
    const ADD_PARTITION_VALUES_INDEX: usize = 1; // Position of "add.partitionValues" in getters
    const ADD_DV_START_INDEX: usize = 2; // Start position of add deletion vector columns
    const REMOVE_PATH_INDEX: usize = 5; // Position of "remove.path" in getters
    const REMOVE_DV_START_INDEX: usize = 6; // Start position of remove deletion vector columns

    fn new(
        seen: &mut HashSet<FileActionKey>,
        selection_vector: Vec<bool>,
        logical_schema: SchemaRef,
        transform: Option<Arc<Transform>>,
        partition_filter: Option<ExpressionRef>,
        is_log_batch: bool,
    ) -> AddRemoveDedupVisitor<'_> {
        AddRemoveDedupVisitor {
            deduplicator: FileActionDeduplicator::new(
                seen,
                is_log_batch,
                Self::ADD_PATH_INDEX,
                Self::REMOVE_PATH_INDEX,
                Self::ADD_DV_START_INDEX,
                Self::REMOVE_DV_START_INDEX,
            ),
            selection_vector,
            logical_schema,
            transform,
            partition_filter,
            row_transform_exprs: Vec::new(),
        }
    }

    fn parse_partition_value(
        &self,
        field_idx: usize,
        partition_values: &HashMap<String, String>,
    ) -> DeltaResult<(usize, (String, Scalar))> {
        let field = self.logical_schema.fields.get_index(field_idx);
        let Some((_, field)) = field else {
            return Err(Error::InternalError(format!(
                "out of bounds partition column field index {field_idx}"
            )));
        };
        let name = field.physical_name();
        let partition_value =
            super::parse_partition_value(partition_values.get(name), field.data_type())?;
        Ok((field_idx, (name.to_string(), partition_value)))
    }

    fn parse_partition_values(
        &self,
        transform: &Transform,
        partition_values: &HashMap<String, String>,
    ) -> DeltaResult<HashMap<usize, (String, Scalar)>> {
        transform
            .iter()
            .filter_map(|transform_expr| match transform_expr {
                TransformExpr::Partition(field_idx) => {
                    Some(self.parse_partition_value(*field_idx, partition_values))
                }
                TransformExpr::Static(_) => None,
            })
            .try_collect()
    }

    /// Compute an expression that will transform from physical to logical for a given Add file action
    fn get_transform_expr(
        &self,
        transform: &Transform,
        mut partition_values: HashMap<usize, (String, Scalar)>,
    ) -> DeltaResult<ExpressionRef> {
        let transforms = transform
            .iter()
            .map(|transform_expr| match transform_expr {
                TransformExpr::Partition(field_idx) => {
                    let Some((_, partition_value)) = partition_values.remove(field_idx) else {
                        return Err(Error::InternalError(format!(
                            "missing partition value for field index {field_idx}"
                        )));
                    };
                    Ok(partition_value.into())
                }
                TransformExpr::Static(field_expr) => Ok(field_expr.clone()),
            })
            .try_collect()?;
        Ok(Arc::new(Expression::Struct(transforms)))
    }

    fn is_file_partition_pruned(
        &self,
        partition_values: &HashMap<usize, (String, Scalar)>,
    ) -> bool {
        if partition_values.is_empty() {
            return false;
        }
        let Some(partition_filter) = &self.partition_filter else {
            return false;
        };
        let partition_values: HashMap<_, _> = partition_values
            .values()
            .map(|(k, v)| (ColumnName::new([k]), v.clone()))
            .collect();
        let evaluator = DefaultPredicateEvaluator::from(partition_values);
        evaluator.eval_sql_where(partition_filter) == Some(false)
    }

    /// True if this row contains an Add action that should survive log replay. Skip it if the row
    /// is not an Add action, or the file has already been seen previously.
    fn is_valid_add<'a>(&mut self, i: usize, getters: &[&'a dyn GetData<'a>]) -> DeltaResult<bool> {
        // When processing file actions, we extract path and deletion vector information based on action type:
        // - For Add actions: path is at index 0, followed by DV fields at indexes 2-4
        // - For Remove actions (in log batches only): path is at index 5, followed by DV fields at indexes 6-8
        // The file extraction logic selects the appropriate indexes based on whether we found a valid path.
        // Remove getters are not included when visiting a non-log batch (checkpoint batch), so do
        // not try to extract remove actions in that case.
        let Some((file_key, is_add)) = self.deduplicator.extract_file_action(
            i,
            getters,
            !self.deduplicator.is_log_batch(), // skip_removes. true if this is a checkpoint batch
        )?
        else {
            return Ok(false);
        };

        // Apply partition pruning (to adds only) before deduplication, so that we don't waste memory
        // tracking pruned files. Removes don't get pruned and we'll still have to track them.
        //
        // WARNING: It's not safe to partition-prune removes (just like it's not safe to data skip
        // removes), because they are needed to suppress earlier incompatible adds we might
        // encounter if the table's schema was replaced after the most recent checkpoint.
        let partition_values = match &self.transform {
            Some(transform) if is_add => {
                let partition_values =
                    getters[Self::ADD_PARTITION_VALUES_INDEX].get(i, "add.partitionValues")?;
                let partition_values = self.parse_partition_values(transform, &partition_values)?;
                if self.is_file_partition_pruned(&partition_values) {
                    return Ok(false);
                }
                partition_values
            }
            _ => Default::default(),
        };

        // Check both adds and removes (skipping already-seen), but only transform and return adds
        if self.deduplicator.check_and_record_seen(file_key) || !is_add {
            return Ok(false);
        }
        let transform = self
            .transform
            .as_ref()
            .map(|transform| self.get_transform_expr(transform, partition_values))
            .transpose()?;
        if transform.is_some() {
            // fill in any needed `None`s for previous rows
            self.row_transform_exprs.resize_with(i, Default::default);
            self.row_transform_exprs.push(transform);
        }
        Ok(true)
    }
}

impl RowVisitor for AddRemoveDedupVisitor<'_> {
    fn selected_column_names_and_types(&self) -> (&'static [ColumnName], &'static [DataType]) {
        // NOTE: The visitor assumes a schema with adds first and removes optionally afterward.
        static NAMES_AND_TYPES: LazyLock<ColumnNamesAndTypes> = LazyLock::new(|| {
            const STRING: DataType = DataType::STRING;
            const INTEGER: DataType = DataType::INTEGER;
            let ss_map: DataType = MapType::new(STRING, STRING, true).into();
            let types_and_names = vec![
                (STRING, column_name!("add.path")),
                (ss_map, column_name!("add.partitionValues")),
                (STRING, column_name!("add.deletionVector.storageType")),
                (STRING, column_name!("add.deletionVector.pathOrInlineDv")),
                (INTEGER, column_name!("add.deletionVector.offset")),
                (STRING, column_name!("remove.path")),
                (STRING, column_name!("remove.deletionVector.storageType")),
                (STRING, column_name!("remove.deletionVector.pathOrInlineDv")),
                (INTEGER, column_name!("remove.deletionVector.offset")),
            ];
            let (types, names) = types_and_names.into_iter().unzip();
            (names, types).into()
        });
        let (names, types) = NAMES_AND_TYPES.as_ref();
        if self.deduplicator.is_log_batch() {
            (names, types)
        } else {
            // All checkpoint actions are already reconciled and Remove actions in checkpoint files
            // only serve as tombstones for vacuum jobs. So we only need to examine the adds here.
            (&names[..5], &types[..5])
        }
    }

    fn visit<'a>(&mut self, row_count: usize, getters: &[&'a dyn GetData<'a>]) -> DeltaResult<()> {
        let is_log_batch = self.deduplicator.is_log_batch();
        let expected_getters = if is_log_batch { 9 } else { 5 };
        require!(
            getters.len() == expected_getters,
            Error::InternalError(format!(
                "Wrong number of AddRemoveDedupVisitor getters: {}",
                getters.len()
            ))
        );

        for i in 0..row_count {
            if self.selection_vector[i] {
                self.selection_vector[i] = self.is_valid_add(i, getters)?;
            }
        }
        Ok(())
    }
}

// NB: If you update this schema, ensure you update the comment describing it in the doc comment
// for `scan_row_schema` in scan/mod.rs! You'll also need to update ScanFileVisitor as the
// indexes will be off, and [`get_add_transform_expr`] below to match it.
pub(crate) static SCAN_ROW_SCHEMA: LazyLock<Arc<StructType>> = LazyLock::new(|| {
    // Note that fields projected out of a nullable struct must be nullable
    let partition_values = MapType::new(DataType::STRING, DataType::STRING, true);
    let file_constant_values =
        StructType::new([StructField::nullable("partitionValues", partition_values)]);
    let deletion_vector = StructType::new([
        StructField::nullable("storageType", DataType::STRING),
        StructField::nullable("pathOrInlineDv", DataType::STRING),
        StructField::nullable("offset", DataType::INTEGER),
        StructField::nullable("sizeInBytes", DataType::INTEGER),
        StructField::nullable("cardinality", DataType::LONG),
    ]);
    Arc::new(StructType::new([
        StructField::nullable("path", DataType::STRING),
        StructField::nullable("size", DataType::LONG),
        StructField::nullable("modificationTime", DataType::LONG),
        StructField::nullable("stats", DataType::STRING),
        StructField::nullable("deletionVector", deletion_vector),
        StructField::nullable("fileConstantValues", file_constant_values),
    ]))
});

pub(crate) static SCAN_ROW_DATATYPE: LazyLock<DataType> =
    LazyLock::new(|| SCAN_ROW_SCHEMA.clone().into());

fn get_add_transform_expr() -> Expression {
    Expression::Struct(vec![
        column_expr!("add.path"),
        column_expr!("add.size"),
        column_expr!("add.modificationTime"),
        column_expr!("add.stats"),
        column_expr!("add.deletionVector"),
        Expression::Struct(vec![column_expr!("add.partitionValues")]),
    ])
}

impl LogReplayProcessor for ScanLogReplayProcessor {
    type Output = ScanMetadata;

    fn process_actions_batch(
        &mut self,
        actions_batch: Box<dyn EngineData>,
        is_log_batch: bool,
    ) -> DeltaResult<Self::Output> {
        // Build an initial selection vector for the batch which has had the data skipping filter
        // applied. The selection vector is further updated by the deduplication visitor to remove
        // rows that are not valid adds.
        let selection_vector = self.build_selection_vector(actions_batch.as_ref())?;
        assert_eq!(selection_vector.len(), actions_batch.len());

        let mut visitor = AddRemoveDedupVisitor::new(
            &mut self.seen_file_keys,
            selection_vector,
            self.logical_schema.clone(),
            self.transform.clone(),
            self.partition_filter.clone(),
            is_log_batch,
        );
        visitor.visit_rows_of(actions_batch.as_ref())?;

        // TODO: Teach expression eval to respect the selection vector we just computed so carefully!
<<<<<<< HEAD
        let result = self.add_transform.evaluate(actions_batch.as_ref())?;
        Ok((
=======
        let result = self.add_transform.evaluate(actions_batch)?;
        Ok(ScanMetadata::new(
>>>>>>> 929ac081
            result,
            visitor.selection_vector,
            visitor.row_transform_exprs,
        ))
    }

    fn data_skipping_filter(&self) -> Option<&DataSkippingFilter> {
        self.data_skipping_filter.as_ref()
    }
}

/// Given an iterator of (engine_data, bool) tuples and a predicate, returns an iterator of
/// `(engine_data, selection_vec)`. Each row that is selected in the returned `engine_data` _must_
/// be processed to complete the scan. Non-selected rows _must_ be ignored. The boolean flag
/// indicates whether the record batch is a log or checkpoint batch.
///
/// Note: The iterator of (engine_data, bool) tuples 'action_iter' parameter must be sorted by the
/// order of the actions in the log from most recent to least recent.
pub(crate) fn scan_action_iter(
    engine: &dyn Engine,
    action_iter: impl Iterator<Item = DeltaResult<(Box<dyn EngineData>, bool)>>,
    logical_schema: SchemaRef,
    transform: Option<Arc<Transform>>,
    physical_predicate: Option<(ExpressionRef, SchemaRef)>,
) -> impl Iterator<Item = DeltaResult<ScanMetadata>> {
    ScanLogReplayProcessor::new(engine, physical_predicate, logical_schema, transform)
        .process_actions_iter(action_iter)
}

#[cfg(test)]
mod tests {
    use std::{collections::HashMap, sync::Arc};

    use crate::actions::get_log_schema;
    use crate::expressions::{column_name, Scalar};
    use crate::scan::state::{DvInfo, Stats};
    use crate::scan::test_utils::{
        add_batch_simple, add_batch_with_partition_col, add_batch_with_remove,
        run_with_validate_callback,
    };
    use crate::scan::{get_state_info, Scan};
    use crate::Expression;
    use crate::{
        engine::sync::SyncEngine,
        schema::{DataType, SchemaRef, StructField, StructType},
        ExpressionRef,
    };

    use super::scan_action_iter;

    // dv-info is more complex to validate, we validate that works in the test for visit_scan_files
    // in state.rs
    fn validate_simple(
        _: &mut (),
        path: &str,
        size: i64,
        stats: Option<Stats>,
        _: DvInfo,
        _: Option<ExpressionRef>,
        part_vals: HashMap<String, String>,
    ) {
        assert_eq!(
            path,
            "part-00000-fae5310a-a37d-4e51-827b-c3d5516560ca-c000.snappy.parquet"
        );
        assert_eq!(size, 635);
        assert!(stats.is_some());
        assert_eq!(stats.as_ref().unwrap().num_records, 10);
        assert_eq!(part_vals.get("date"), Some(&"2017-12-10".to_string()));
        assert_eq!(part_vals.get("non-existent"), None);
    }

    #[test]
    fn test_scan_action_iter() {
        run_with_validate_callback(
            vec![add_batch_simple(get_log_schema().clone())],
            None, // not testing schema
            None, // not testing transform
            &[true, false],
            (),
            validate_simple,
        );
    }

    #[test]
    fn test_scan_action_iter_with_remove() {
        run_with_validate_callback(
            vec![add_batch_with_remove(get_log_schema().clone())],
            None, // not testing schema
            None, // not testing transform
            &[false, false, true, false],
            (),
            validate_simple,
        );
    }

    #[test]
    fn test_no_transforms() {
        let batch = vec![add_batch_simple(get_log_schema().clone())];
        let logical_schema = Arc::new(crate::schema::StructType::new(vec![]));
        let iter = scan_action_iter(
            &SyncEngine::new(),
            batch.into_iter().map(|batch| Ok((batch as _, true))),
            logical_schema,
            None,
            None,
        );
        for res in iter {
            let scan_metadata = res.unwrap();
            assert!(
                scan_metadata.scan_file_transforms.is_empty(),
                "Should have no transforms"
            );
        }
    }

    #[test]
    fn test_simple_transform() {
        let schema: SchemaRef = Arc::new(StructType::new([
            StructField::new("value", DataType::INTEGER, true),
            StructField::new("date", DataType::DATE, true),
        ]));
        let partition_cols = ["date".to_string()];
        let state_info = get_state_info(schema.as_ref(), &partition_cols).unwrap();
        let static_transform = Some(Arc::new(Scan::get_static_transform(&state_info.all_fields)));
        let batch = vec![add_batch_with_partition_col()];
        let iter = scan_action_iter(
            &SyncEngine::new(),
            batch.into_iter().map(|batch| Ok((batch as _, true))),
            schema,
            static_transform,
            None,
        );

        fn validate_transform(transform: Option<&ExpressionRef>, expected_date_offset: i32) {
            assert!(transform.is_some());
            let Expression::Struct(inner) = transform.unwrap().as_ref() else {
                panic!("Transform should always be a struct expr");
            };
            assert_eq!(inner.len(), 2, "expected two items in transform struct");

            let Expression::Column(ref name) = inner[0] else {
                panic!("Expected first expression to be a column");
            };
            assert_eq!(name, &column_name!("value"), "First col should be 'value'");

            let Expression::Literal(ref scalar) = inner[1] else {
                panic!("Expected second expression to be a literal");
            };
            assert_eq!(
                scalar,
                &Scalar::Date(expected_date_offset),
                "Didn't get expected date offset"
            );
        }

        for res in iter {
            let scan_metadata = res.unwrap();
            let transforms = scan_metadata.scan_file_transforms;
            // in this case we have a metadata action first and protocol 3rd, so we expect 4 items,
            // the first and 3rd being a `None`
            assert_eq!(transforms.len(), 4, "Should have 4 transforms");
            assert!(transforms[0].is_none(), "transform at [0] should be None");
            assert!(transforms[2].is_none(), "transform at [2] should be None");
            validate_transform(transforms[1].as_ref(), 17511);
            validate_transform(transforms[3].as_ref(), 17510);
        }
    }
}<|MERGE_RESOLUTION|>--- conflicted
+++ resolved
@@ -364,13 +364,8 @@
         visitor.visit_rows_of(actions_batch.as_ref())?;
 
         // TODO: Teach expression eval to respect the selection vector we just computed so carefully!
-<<<<<<< HEAD
         let result = self.add_transform.evaluate(actions_batch.as_ref())?;
-        Ok((
-=======
-        let result = self.add_transform.evaluate(actions_batch)?;
         Ok(ScanMetadata::new(
->>>>>>> 929ac081
             result,
             visitor.selection_vector,
             visitor.row_transform_exprs,
