use std::clone::Clone;
use std::collections::{HashMap, HashSet};
use std::sync::{Arc, LazyLock};

use itertools::Itertools;

use super::data_skipping::DataSkippingFilter;
use super::{ScanData, Transform};
use crate::actions::get_log_add_schema;
use crate::actions::visitors::{FileActionDeduplicator, FileActionExtractConfig, FileActionKey};
use crate::engine_data::{GetData, RowVisitor, TypedGetData as _};
use crate::expressions::{column_expr, column_name, ColumnName, Expression, ExpressionRef};
use crate::log_replay::{FileActionKey, FileActionVisitor, LogReplayProcessor};
use crate::predicates::{DefaultPredicateEvaluator, PredicateEvaluator as _};
use crate::scan::{Scalar, TransformExpr};
use crate::schema::{ColumnNamesAndTypes, DataType, MapType, SchemaRef, StructField, StructType};
use crate::utils::require;
use crate::{DeltaResult, Engine, EngineData, Error, ExpressionEvaluator};

<<<<<<< HEAD
struct ScanLogReplayProcessor {
=======
struct LogReplayScanner {
>>>>>>> bccaa17b
    partition_filter: Option<ExpressionRef>,
    data_skipping_filter: Option<DataSkippingFilter>,
    add_transform: Arc<dyn ExpressionEvaluator>,
    logical_schema: SchemaRef,
    transform: Option<Arc<Transform>>,
    /// A set of (data file path, dv_unique_id) pairs that have been seen thus
    /// far in the log. This is used to filter out files with Remove actions as
    /// well as duplicate entries in the log.
    seen_file_keys: HashSet<FileActionKey>,
}

/// A visitor that deduplicates a stream of add and remove actions into a stream of valid adds. Log
/// replay visits actions newest-first, so once we've seen a file action for a given (path, dvId)
/// pair, we should ignore all subsequent (older) actions for that same (path, dvId) pair. If the
/// first action for a given file is a remove, then that file does not show up in the result at all.
struct AddRemoveDedupVisitor<'seen> {
<<<<<<< HEAD
    seen_file_keys: &'seen mut HashSet<FileActionKey>,
    selection_vector: Vec<bool>,
=======
    deduplicator: FileActionDeduplicator<'seen>,
>>>>>>> bccaa17b
    logical_schema: SchemaRef,
    transform: Option<Arc<Transform>>,
    partition_filter: Option<ExpressionRef>,
    row_transform_exprs: Vec<Option<ExpressionRef>>,
}

<<<<<<< HEAD
impl FileActionVisitor for AddRemoveDedupVisitor<'_> {
    fn seen_file_keys(&mut self) -> &mut HashSet<FileActionKey> {
        self.seen_file_keys
    }

    fn add_path_index(&self) -> usize {
        0
    }

    fn remove_path_index(&self) -> Option<usize> {
        if self.is_log_batch {
            Some(5)
        } else {
            None // No remove action getters when not a log batch
=======
impl AddRemoveDedupVisitor<'_> {
    fn new(
        seen: &mut HashSet<FileActionKey>,
        selection_vector: Vec<bool>,
        logical_schema: SchemaRef,
        transform: Option<Arc<Transform>>,
        partition_filter: Option<ExpressionRef>,
        is_log_batch: bool,
    ) -> AddRemoveDedupVisitor<'_> {
        AddRemoveDedupVisitor {
            deduplicator: FileActionDeduplicator::new(seen, selection_vector, is_log_batch),
            logical_schema,
            transform,
            partition_filter,
            row_transform_exprs: Vec::new(),
>>>>>>> bccaa17b
        }
    }

    fn add_dv_start_index(&self) -> usize {
        2
    }

    fn remove_dv_start_index(&self) -> Option<usize> {
        if self.is_log_batch {
            Some(6)
        } else {
            None // No remove action getters when not a log batch
        }
    }
}

impl AddRemoveDedupVisitor<'_> {
    fn parse_partition_value(
        &self,
        field_idx: usize,
        partition_values: &HashMap<String, String>,
    ) -> DeltaResult<(usize, (String, Scalar))> {
        let field = self.logical_schema.fields.get_index(field_idx);
        let Some((_, field)) = field else {
            return Err(Error::InternalError(format!(
                "out of bounds partition column field index {field_idx}"
            )));
        };
        let name = field.physical_name();
        let partition_value =
            super::parse_partition_value(partition_values.get(name), field.data_type())?;
        Ok((field_idx, (name.to_string(), partition_value)))
    }

    fn parse_partition_values(
        &self,
        transform: &Transform,
        partition_values: &HashMap<String, String>,
    ) -> DeltaResult<HashMap<usize, (String, Scalar)>> {
        transform
            .iter()
            .filter_map(|transform_expr| match transform_expr {
                TransformExpr::Partition(field_idx) => {
                    Some(self.parse_partition_value(*field_idx, partition_values))
                }
                TransformExpr::Static(_) => None,
            })
            .try_collect()
    }

    /// Compute an expression that will transform from physical to logical for a given Add file action
    fn get_transform_expr(
        &self,
        transform: &Transform,
        mut partition_values: HashMap<usize, (String, Scalar)>,
    ) -> DeltaResult<ExpressionRef> {
        let transforms = transform
            .iter()
            .map(|transform_expr| match transform_expr {
                TransformExpr::Partition(field_idx) => {
                    let Some((_, partition_value)) = partition_values.remove(field_idx) else {
                        return Err(Error::InternalError(format!(
                            "missing partition value for field index {field_idx}"
                        )));
                    };
                    Ok(partition_value.into())
                }
                TransformExpr::Static(field_expr) => Ok(field_expr.clone()),
            })
            .try_collect()?;
        Ok(Arc::new(Expression::Struct(transforms)))
    }

    fn is_file_partition_pruned(
        &self,
        partition_values: &HashMap<usize, (String, Scalar)>,
    ) -> bool {
        if partition_values.is_empty() {
            return false;
        }
        let Some(partition_filter) = &self.partition_filter else {
            return false;
        };
        let partition_values: HashMap<_, _> = partition_values
            .values()
            .map(|(k, v)| (ColumnName::new([k]), v.clone()))
            .collect();
        let evaluator = DefaultPredicateEvaluator::from(partition_values);
        evaluator.eval_sql_where(partition_filter) == Some(false)
    }

    /// True if this row contains an Add action that should survive log replay. Skip it if the row
    /// is not an Add action, or the file has already been seen previously.
    fn is_valid_add<'a>(&mut self, i: usize, getters: &[&'a dyn GetData<'a>]) -> DeltaResult<bool> {
<<<<<<< HEAD
        // Retrieve the file action key and whether it is an add action
        let Some((file_key, is_add)) = self.extract_file_action(i, getters)? else {
            // Not a file action
=======
        let Some((file_key, is_add)) = self.deduplicator.extract_file_action(
            i,
            getters,
            FileActionExtractConfig::new(0, 5, 2, 6, !self.deduplicator.is_log_batch()),
        )?
        else {
>>>>>>> bccaa17b
            return Ok(false);
        };

        // Apply partition pruning (to adds only) before deduplication, so that we don't waste memory
        // tracking pruned files. Removes don't get pruned and we'll still have to track them.
        //
        // WARNING: It's not safe to partition-prune removes (just like it's not safe to data skip
        // removes), because they are needed to suppress earlier incompatible adds we might
        // encounter if the table's schema was replaced after the most recent checkpoint.
        let partition_values = match &self.transform {
            Some(transform) if is_add => {
                let partition_values = getters[1].get(i, "add.partitionValues")?;
                let partition_values = self.parse_partition_values(transform, &partition_values)?;
                if self.is_file_partition_pruned(&partition_values) {
                    return Ok(false);
                }
                partition_values
            }
            _ => Default::default(),
        };

        // Check both adds and removes (skipping already-seen), but only transform and return adds
<<<<<<< HEAD
        if self.check_and_record_seen(file_key, self.is_log_batch) || !is_add {
=======
        if self.deduplicator.check_and_record_seen(file_key) || !is_add {
>>>>>>> bccaa17b
            return Ok(false);
        }
        let transform = self
            .transform
            .as_ref()
            .map(|transform| self.get_transform_expr(transform, partition_values))
            .transpose()?;
        if transform.is_some() {
            // fill in any needed `None`s for previous rows
            self.row_transform_exprs.resize_with(i, Default::default);
            self.row_transform_exprs.push(transform);
        }
        Ok(true)
    }
}

impl RowVisitor for AddRemoveDedupVisitor<'_> {
    fn selected_column_names_and_types(&self) -> (&'static [ColumnName], &'static [DataType]) {
        // NOTE: The visitor assumes a schema with adds first and removes optionally afterward.
        static NAMES_AND_TYPES: LazyLock<ColumnNamesAndTypes> = LazyLock::new(|| {
            const STRING: DataType = DataType::STRING;
            const INTEGER: DataType = DataType::INTEGER;
            let ss_map: DataType = MapType::new(STRING, STRING, true).into();
            let types_and_names = vec![
                (STRING, column_name!("add.path")),
                (ss_map, column_name!("add.partitionValues")),
                (STRING, column_name!("add.deletionVector.storageType")),
                (STRING, column_name!("add.deletionVector.pathOrInlineDv")),
                (INTEGER, column_name!("add.deletionVector.offset")),
                (STRING, column_name!("remove.path")),
                (STRING, column_name!("remove.deletionVector.storageType")),
                (STRING, column_name!("remove.deletionVector.pathOrInlineDv")),
                (INTEGER, column_name!("remove.deletionVector.offset")),
            ];
            let (types, names) = types_and_names.into_iter().unzip();
            (names, types).into()
        });
        let (names, types) = NAMES_AND_TYPES.as_ref();
        if self.deduplicator.is_log_batch() {
            (names, types)
        } else {
            // All checkpoint actions are already reconciled and Remove actions in checkpoint files
            // only serve as tombstones for vacuum jobs. So we only need to examine the adds here.
            (&names[..5], &types[..5])
        }
    }

    fn visit<'a>(&mut self, row_count: usize, getters: &[&'a dyn GetData<'a>]) -> DeltaResult<()> {
        let expected_getters = if self.deduplicator.is_log_batch() {
            9
        } else {
            5
        };
        require!(
            getters.len() == expected_getters,
            Error::InternalError(format!(
                "Wrong number of AddRemoveDedupVisitor getters: {}",
                getters.len()
            ))
        );

        for i in 0..row_count {
            if self.deduplicator.selection_vector_ref()[i] {
                self.deduplicator.selection_vector_mut()[i] = self.is_valid_add(i, getters)?;
            }
        }
        Ok(())
    }
}

// NB: If you update this schema, ensure you update the comment describing it in the doc comment
// for `scan_row_schema` in scan/mod.rs! You'll also need to update ScanFileVisitor as the
// indexes will be off, and [`get_add_transform_expr`] below to match it.
pub(crate) static SCAN_ROW_SCHEMA: LazyLock<Arc<StructType>> = LazyLock::new(|| {
    // Note that fields projected out of a nullable struct must be nullable
    let partition_values = MapType::new(DataType::STRING, DataType::STRING, true);
    let file_constant_values =
        StructType::new([StructField::nullable("partitionValues", partition_values)]);
    let deletion_vector = StructType::new([
        StructField::nullable("storageType", DataType::STRING),
        StructField::nullable("pathOrInlineDv", DataType::STRING),
        StructField::nullable("offset", DataType::INTEGER),
        StructField::nullable("sizeInBytes", DataType::INTEGER),
        StructField::nullable("cardinality", DataType::LONG),
    ]);
    Arc::new(StructType::new([
        StructField::nullable("path", DataType::STRING),
        StructField::nullable("size", DataType::LONG),
        StructField::nullable("modificationTime", DataType::LONG),
        StructField::nullable("stats", DataType::STRING),
        StructField::nullable("deletionVector", deletion_vector),
        StructField::nullable("fileConstantValues", file_constant_values),
    ]))
});

pub(crate) static SCAN_ROW_DATATYPE: LazyLock<DataType> =
    LazyLock::new(|| SCAN_ROW_SCHEMA.clone().into());

fn get_add_transform_expr() -> Expression {
    Expression::Struct(vec![
        column_expr!("add.path"),
        column_expr!("add.size"),
        column_expr!("add.modificationTime"),
        column_expr!("add.stats"),
        column_expr!("add.deletionVector"),
        Expression::Struct(vec![column_expr!("add.partitionValues")]),
    ])
}

impl LogReplayProcessor for ScanLogReplayProcessor {
    type ProcessingResult = ScanData;

    fn process_batch(
        &mut self,
        batch: Box<dyn EngineData>,
        is_log_batch: bool,
    ) -> DeltaResult<Self::ProcessingResult> {
        // Apply data skipping to get back a selection vector for actions that passed skipping. We
        // will update the vector below as log replay identifies duplicates that should be ignored.
        let selection_vector = match &self.data_skipping_filter {
            Some(filter) => filter.apply(batch.as_ref())?,
            None => vec![true; batch.len()],
        };
        assert_eq!(selection_vector.len(), batch.len());

        let logical_schema = self.logical_schema.clone();
        let transform = self.transform.clone();
        let partition_filter = self.partition_filter.clone();
        let result = self.add_transform.evaluate(batch.as_ref())?;

<<<<<<< HEAD
        let mut visitor = AddRemoveDedupVisitor {
            seen_file_keys: &mut self.seen_file_keys(),
            selection_vector,
            logical_schema,
            transform,
            partition_filter,
            row_transform_exprs: Vec::new(),
            is_log_batch,
        };

        visitor.visit_rows_of(batch.as_ref())?;

        // TODO: Teach expression eval to respect the selection vector we just computed so carefully!
        let selection_vector = visitor.selection_vector;
=======
        let mut visitor = AddRemoveDedupVisitor::new(
            &mut self.seen,
            selection_vector,
            logical_schema,
            transform,
            self.partition_filter.clone(),
            is_log_batch,
        );
        visitor.visit_rows_of(actions)?;

        // TODO: Teach expression eval to respect the selection vector we just computed so carefully!
        let selection_vector = visitor.deduplicator.selection_vector();
        let result = add_transform.evaluate(actions)?;
>>>>>>> bccaa17b
        Ok((result, selection_vector, visitor.row_transform_exprs))
    }

    fn seen_file_keys(&mut self) -> &mut HashSet<FileActionKey> {
        &mut self.seen_file_keys
    }
}

impl ScanLogReplayProcessor {
    /// Create a new [`ScanLogReplayProcessor`] instance
    fn new(
        engine: &dyn Engine,
        physical_predicate: Option<(ExpressionRef, SchemaRef)>,
        logical_schema: SchemaRef,
        transform: Option<Arc<Transform>>,
    ) -> Self {
        Self {
            partition_filter: physical_predicate.as_ref().map(|(e, _)| e.clone()),
            data_skipping_filter: DataSkippingFilter::new(engine, physical_predicate),
            add_transform: engine.get_expression_handler().get_evaluator(
                get_log_add_schema().clone(),
                get_add_transform_expr(),
                SCAN_ROW_DATATYPE.clone(),
            ),
            seen_file_keys: Default::default(),
            logical_schema,
            transform,
        }
    }
}

/// Given an iterator of (engine_data, bool) tuples and a predicate, returns an iterator of
/// `(engine_data, selection_vec)`. Each row that is selected in the returned `engine_data` _must_
/// be processed to complete the scan. Non-selected rows _must_ be ignored. The boolean flag
/// indicates whether the record batch is a log or checkpoint batch.
pub(crate) fn scan_action_iter(
    engine: &dyn Engine,
    action_iter: impl Iterator<Item = DeltaResult<(Box<dyn EngineData>, bool)>>,
    logical_schema: SchemaRef,
    transform: Option<Arc<Transform>>,
    physical_predicate: Option<(ExpressionRef, SchemaRef)>,
) -> impl Iterator<Item = DeltaResult<ScanData>> {
    let mut log_scanner =
        ScanLogReplayProcessor::new(engine, physical_predicate, logical_schema, transform);

    action_iter
        .map(move |action_res| {
            let (batch, is_log_batch) = action_res?;
            log_scanner.process_batch(batch, is_log_batch)
        })
        .filter(|res| res.as_ref().map_or(true, |(_, sv, _)| sv.contains(&true)))
}

#[cfg(test)]
mod tests {
    use std::{collections::HashMap, sync::Arc};

    use crate::actions::get_log_schema;
    use crate::expressions::{column_name, Scalar};
    use crate::scan::state::{DvInfo, Stats};
    use crate::scan::test_utils::{
        add_batch_simple, add_batch_with_partition_col, add_batch_with_remove,
        run_with_validate_callback,
    };
    use crate::scan::{get_state_info, Scan};
    use crate::Expression;
    use crate::{
        engine::sync::SyncEngine,
        schema::{DataType, SchemaRef, StructField, StructType},
        ExpressionRef,
    };

    use super::scan_action_iter;

    // dv-info is more complex to validate, we validate that works in the test for visit_scan_files
    // in state.rs
    fn validate_simple(
        _: &mut (),
        path: &str,
        size: i64,
        stats: Option<Stats>,
        _: DvInfo,
        _: Option<ExpressionRef>,
        part_vals: HashMap<String, String>,
    ) {
        assert_eq!(
            path,
            "part-00000-fae5310a-a37d-4e51-827b-c3d5516560ca-c000.snappy.parquet"
        );
        assert_eq!(size, 635);
        assert!(stats.is_some());
        assert_eq!(stats.as_ref().unwrap().num_records, 10);
        assert_eq!(part_vals.get("date"), Some(&"2017-12-10".to_string()));
        assert_eq!(part_vals.get("non-existent"), None);
    }

    #[test]
    fn test_scan_action_iter() {
        run_with_validate_callback(
            vec![add_batch_simple(get_log_schema().clone())],
            None, // not testing schema
            None, // not testing transform
            &[true, false],
            (),
            validate_simple,
        );
    }

    #[test]
    fn test_scan_action_iter_with_remove() {
        run_with_validate_callback(
            vec![add_batch_with_remove(get_log_schema().clone())],
            None, // not testing schema
            None, // not testing transform
            &[false, false, true, false],
            (),
            validate_simple,
        );
    }

    #[test]
    fn test_no_transforms() {
        let batch = vec![add_batch_simple(get_log_schema().clone())];
        let logical_schema = Arc::new(crate::schema::StructType::new(vec![]));
        let iter = scan_action_iter(
            &SyncEngine::new(),
            batch.into_iter().map(|batch| Ok((batch as _, true))),
            logical_schema,
            None,
            None,
        );
        for res in iter {
            let (_batch, _sel, transforms) = res.unwrap();
            assert!(transforms.is_empty(), "Should have no transforms");
        }
    }

    #[test]
    fn test_simple_transform() {
        let schema: SchemaRef = Arc::new(StructType::new([
            StructField::new("value", DataType::INTEGER, true),
            StructField::new("date", DataType::DATE, true),
        ]));
        let partition_cols = ["date".to_string()];
        let state_info = get_state_info(schema.as_ref(), &partition_cols).unwrap();
        let static_transform = Some(Arc::new(Scan::get_static_transform(&state_info.all_fields)));
        let batch = vec![add_batch_with_partition_col()];
        let iter = scan_action_iter(
            &SyncEngine::new(),
            batch.into_iter().map(|batch| Ok((batch as _, true))),
            schema,
            static_transform,
            None,
        );

        fn validate_transform(transform: Option<&ExpressionRef>, expected_date_offset: i32) {
            assert!(transform.is_some());
            let Expression::Struct(inner) = transform.unwrap().as_ref() else {
                panic!("Transform should always be a struct expr");
            };
            assert_eq!(inner.len(), 2, "expected two items in transform struct");

            let Expression::Column(ref name) = inner[0] else {
                panic!("Expected first expression to be a column");
            };
            assert_eq!(name, &column_name!("value"), "First col should be 'value'");

            let Expression::Literal(ref scalar) = inner[1] else {
                panic!("Expected second expression to be a literal");
            };
            assert_eq!(
                scalar,
                &Scalar::Date(expected_date_offset),
                "Didn't get expected date offset"
            );
        }

        for res in iter {
            let (_batch, _sel, transforms) = res.unwrap();
            // in this case we have a metadata action first and protocol 3rd, so we expect 4 items,
            // the first and 3rd being a `None`
            assert_eq!(transforms.len(), 4, "Should have 4 transforms");
            assert!(transforms[0].is_none(), "transform at [0] should be None");
            assert!(transforms[2].is_none(), "transform at [2] should be None");
            validate_transform(transforms[1].as_ref(), 17511);
            validate_transform(transforms[3].as_ref(), 17510);
        }
    }
}<|MERGE_RESOLUTION|>--- conflicted
+++ resolved
@@ -7,21 +7,17 @@
 use super::data_skipping::DataSkippingFilter;
 use super::{ScanData, Transform};
 use crate::actions::get_log_add_schema;
-use crate::actions::visitors::{FileActionDeduplicator, FileActionExtractConfig, FileActionKey};
+use crate::actions::visitors::{FileActionDeduplicator, FileActionExtractConfig};
 use crate::engine_data::{GetData, RowVisitor, TypedGetData as _};
 use crate::expressions::{column_expr, column_name, ColumnName, Expression, ExpressionRef};
-use crate::log_replay::{FileActionKey, FileActionVisitor, LogReplayProcessor};
+use crate::log_replay::{FileActionKey, LogReplayProcessor};
 use crate::predicates::{DefaultPredicateEvaluator, PredicateEvaluator as _};
 use crate::scan::{Scalar, TransformExpr};
 use crate::schema::{ColumnNamesAndTypes, DataType, MapType, SchemaRef, StructField, StructType};
 use crate::utils::require;
 use crate::{DeltaResult, Engine, EngineData, Error, ExpressionEvaluator};
 
-<<<<<<< HEAD
 struct ScanLogReplayProcessor {
-=======
-struct LogReplayScanner {
->>>>>>> bccaa17b
     partition_filter: Option<ExpressionRef>,
     data_skipping_filter: Option<DataSkippingFilter>,
     add_transform: Arc<dyn ExpressionEvaluator>,
@@ -38,34 +34,13 @@
 /// pair, we should ignore all subsequent (older) actions for that same (path, dvId) pair. If the
 /// first action for a given file is a remove, then that file does not show up in the result at all.
 struct AddRemoveDedupVisitor<'seen> {
-<<<<<<< HEAD
-    seen_file_keys: &'seen mut HashSet<FileActionKey>,
-    selection_vector: Vec<bool>,
-=======
     deduplicator: FileActionDeduplicator<'seen>,
->>>>>>> bccaa17b
     logical_schema: SchemaRef,
     transform: Option<Arc<Transform>>,
     partition_filter: Option<ExpressionRef>,
     row_transform_exprs: Vec<Option<ExpressionRef>>,
 }
 
-<<<<<<< HEAD
-impl FileActionVisitor for AddRemoveDedupVisitor<'_> {
-    fn seen_file_keys(&mut self) -> &mut HashSet<FileActionKey> {
-        self.seen_file_keys
-    }
-
-    fn add_path_index(&self) -> usize {
-        0
-    }
-
-    fn remove_path_index(&self) -> Option<usize> {
-        if self.is_log_batch {
-            Some(5)
-        } else {
-            None // No remove action getters when not a log batch
-=======
 impl AddRemoveDedupVisitor<'_> {
     fn new(
         seen: &mut HashSet<FileActionKey>,
@@ -81,24 +56,9 @@
             transform,
             partition_filter,
             row_transform_exprs: Vec::new(),
->>>>>>> bccaa17b
-        }
-    }
-
-    fn add_dv_start_index(&self) -> usize {
-        2
-    }
-
-    fn remove_dv_start_index(&self) -> Option<usize> {
-        if self.is_log_batch {
-            Some(6)
-        } else {
-            None // No remove action getters when not a log batch
-        }
-    }
-}
-
-impl AddRemoveDedupVisitor<'_> {
+        }
+    }
+
     fn parse_partition_value(
         &self,
         field_idx: usize,
@@ -176,18 +136,12 @@
     /// True if this row contains an Add action that should survive log replay. Skip it if the row
     /// is not an Add action, or the file has already been seen previously.
     fn is_valid_add<'a>(&mut self, i: usize, getters: &[&'a dyn GetData<'a>]) -> DeltaResult<bool> {
-<<<<<<< HEAD
-        // Retrieve the file action key and whether it is an add action
-        let Some((file_key, is_add)) = self.extract_file_action(i, getters)? else {
-            // Not a file action
-=======
         let Some((file_key, is_add)) = self.deduplicator.extract_file_action(
             i,
             getters,
             FileActionExtractConfig::new(0, 5, 2, 6, !self.deduplicator.is_log_batch()),
         )?
         else {
->>>>>>> bccaa17b
             return Ok(false);
         };
 
@@ -210,11 +164,7 @@
         };
 
         // Check both adds and removes (skipping already-seen), but only transform and return adds
-<<<<<<< HEAD
-        if self.check_and_record_seen(file_key, self.is_log_batch) || !is_add {
-=======
         if self.deduplicator.check_and_record_seen(file_key) || !is_add {
->>>>>>> bccaa17b
             return Ok(false);
         }
         let transform = self
@@ -345,36 +295,19 @@
         let partition_filter = self.partition_filter.clone();
         let result = self.add_transform.evaluate(batch.as_ref())?;
 
-<<<<<<< HEAD
-        let mut visitor = AddRemoveDedupVisitor {
-            seen_file_keys: &mut self.seen_file_keys(),
+        let mut visitor = AddRemoveDedupVisitor::new(
+            self.seen_file_keys(),
             selection_vector,
             logical_schema,
             transform,
             partition_filter,
-            row_transform_exprs: Vec::new(),
             is_log_batch,
-        };
+        );
 
         visitor.visit_rows_of(batch.as_ref())?;
-
-        // TODO: Teach expression eval to respect the selection vector we just computed so carefully!
-        let selection_vector = visitor.selection_vector;
-=======
-        let mut visitor = AddRemoveDedupVisitor::new(
-            &mut self.seen,
-            selection_vector,
-            logical_schema,
-            transform,
-            self.partition_filter.clone(),
-            is_log_batch,
-        );
-        visitor.visit_rows_of(actions)?;
 
         // TODO: Teach expression eval to respect the selection vector we just computed so carefully!
         let selection_vector = visitor.deduplicator.selection_vector();
-        let result = add_transform.evaluate(actions)?;
->>>>>>> bccaa17b
         Ok((result, selection_vector, visitor.row_transform_exprs))
     }
 
