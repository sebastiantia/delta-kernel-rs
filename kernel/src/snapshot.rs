--- conflicted
+++ resolved
@@ -308,12 +308,7 @@
 // Note: Schema can not be derived because the checkpoint schema is only known at runtime.
 #[derive(Debug, Deserialize, Serialize)]
 #[serde(rename_all = "camelCase")]
-<<<<<<< HEAD
-#[cfg_attr(feature = "developer-visibility", visibility::make(pub))]
-#[cfg_attr(not(feature = "developer-visibility"), visibility::make(pub(crate)))]
-=======
 #[cfg_attr(feature = "internal-api", visibility::make(pub))]
->>>>>>> c94f1a45
 pub(crate) struct LastCheckpointHint {
     /// The version of the table when the last checkpoint was made.
     #[allow(unreachable_pub)] // used by acceptance tests (TODO make an fn accessor?)
