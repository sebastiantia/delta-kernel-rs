//! The [`CheckpointLogReplayProcessor`] implements specialized log replay logic for creating
//! checkpoint files. It processes log files in reverse chronological order (newest to oldest)
//! and selects the set of actions to include in a checkpoint for a specific version.
//!
//! ## Actions Included for Checkpointing
//!
//! For checkpoint creation, this processor applies several filtering and deduplication
//! steps to each batch of log actions:
//!
//! 1. **Protocol and Metadata**: Retains exactly one of each - keeping only the latest protocol
//!    and metadata actions.
//! 2. **Txn Actions**: Keeps exactly one `txn` action for each unique app ID, always selecting
//!    the latest one encountered.
//! 3. **File Actions**: Resolves file actions to produce the latest state of the table, keeping
//!    the most recent valid add actions and unexpired remove actions (tombstones) that are newer
//!    than `minimum_file_retention_timestamp`.
//!
<<<<<<< HEAD
//! As an implementation of [`LogReplayProcessor`], [`CheckpointLogReplayProcessor`] provides the
//! `process_actions_batch` method, which applies these steps to each batch of log actions and
//! produces a [`CheckpointData`] result. This result encapsulates both the original batch data
//! and a selection vector indicating which rows should be included in the checkpoint file.
//! The [`CheckpointVisitor`] is applied within the `process_actions_batch` method to determine
//! which rows to include by filtering protocol, metadata, transaction, and file actions.
use std::collections::HashSet;
use std::sync::atomic::{AtomicI64, Ordering};
use std::sync::{Arc, LazyLock};

use crate::engine_data::{GetData, RowVisitor, TypedGetData as _};
use crate::log_replay::{
    FileActionDeduplicator, FileActionKey, HasSelectionVector, LogReplayProcessor,
};
=======
//! ## Architecture
//!
//! - [`CheckpointVisitor`]: Implements [`RowVisitor`] to examine each action in a batch and
//!   determine if it should be included in the checkpoint. It maintains state for deduplication
//!   across multiple actions in a batch and efficiently handles all filtering rules.
//!
//! - [`CheckpointLogReplayProcessor`]: Implements the [`LogReplayProcessor`] trait and orchestrates
//!   the overall process. For each batch of log actions, it:
//!   1. Creates a visitor with the current deduplication state
//!   2. Applies the visitor to filter actions in the batch
//!   3. Updates counters and state for cross-batch deduplication
//!   4. Produces a [`FilteredEngineData`] result which includes a selection vector indicating which
//!      actions should be included in the checkpoint file
use crate::engine_data::{FilteredEngineData, GetData, RowVisitor, TypedGetData as _};
use crate::log_replay::{FileActionDeduplicator, FileActionKey, LogReplayProcessor};
>>>>>>> c7630a3c
use crate::scan::data_skipping::DataSkippingFilter;
use crate::schema::{column_name, ColumnName, ColumnNamesAndTypes, DataType};
use crate::utils::require;
use crate::{DeltaResult, EngineData, Error};
<<<<<<< HEAD

/// TODO!(seb): Change this to `type CheckpointData = FilteredEngineData` once available.
///
/// [`CheckpointData`] represents a batch of actions filtered for checkpoint creation.
/// It wraps a single engine data batch and a corresponding selection vector indicating
/// which rows should be written to the checkpoint file.
#[allow(unused)] // TODO(seb): Make pub for roll-out
pub struct CheckpointData {
    /// The original engine data containing the actions
    pub data: Box<dyn EngineData>,
    /// Boolean vector indicating which rows should be included in the checkpoint
    pub selection_vector: Vec<bool>,
}

impl HasSelectionVector for CheckpointData {
    /// Returns true if any row in the selection vector is marked as selected
    fn has_selected_rows(&self) -> bool {
        self.selection_vector.contains(&true)
    }
}
=======
use std::collections::HashSet;
use std::sync::atomic::{AtomicI64, Ordering};
use std::sync::{Arc, LazyLock};
>>>>>>> c7630a3c

/// The [`CheckpointLogReplayProcessor`] is an implementation of the [`LogReplayProcessor`]
/// trait that filters log segment actions for inclusion in a V1 spec checkpoint file.
///
/// It processes each action batch via the `process_actions_batch` method, using the
/// [`CheckpointVisitor`] to build an accompanying selection vector indicating which actions
/// should be included in the checkpoint.
pub(crate) struct CheckpointLogReplayProcessor {
    /// Tracks file actions that have been seen during log replay to avoid duplicates.
    /// Contains (data file path, dv_unique_id) pairs as `FileActionKey` instances.
    seen_file_keys: HashSet<FileActionKey>,
<<<<<<< HEAD

    // Arc<AtomicI64> provides shared mutability for our counters, allowing both the
    // iterator to update the values during processing and the caller to observe the final
    // counts afterward.
    total_actions: Arc<AtomicI64>,
    total_add_actions: Arc<AtomicI64>,

=======
    // Arc<AtomicI64> provides shared mutability for our counters, allowing both the
    // iterator to update the values during processing and the caller to observe the final
    // counts afterward. The counters are i64 to match the `_last_checkpoint` file schema.
    // Tracks the total number of actions included in the checkpoint file.
    total_actions: Arc<AtomicI64>,
    // Tracks the total number of add actions included in the checkpoint file.
    add_actions_count: Arc<AtomicI64>,
>>>>>>> c7630a3c
    /// Indicates whether a protocol action has been seen in the log.
    seen_protocol: bool,
    /// Indicates whether a metadata action has been seen in the log.
    seen_metadata: bool,
    /// Set of transaction app IDs that have been processed to avoid duplicates.
    seen_txns: HashSet<String>,
    /// Minimum timestamp for file retention, used for filtering expired tombstones.
    minimum_file_retention_timestamp: i64,
}

impl LogReplayProcessor for CheckpointLogReplayProcessor {
    type Output = FilteredEngineData;

    /// Processes a batch of actions read from the log during reverse chronological replay
    /// and returns a filtered batch ([`FilteredEngineData`]) to be included in the checkpoint.
    ///
    /// This method delegates the filtering logic to the [`CheckpointVisitor`], which implements
    /// the deduplication rules described in the module documentation. The method tracks
    /// statistics about processed actions (total count, add actions count) and maintains
    /// state for cross-batch deduplication.
    fn process_actions_batch(
        &mut self,
        batch: Box<dyn EngineData>,
        is_log_batch: bool,
    ) -> DeltaResult<Self::Output> {
        let selection_vector = vec![true; batch.len()];
        assert_eq!(
            selection_vector.len(),
            batch.len(),
            "Initial selection vector length does not match actions length"
        );

        // Create the checkpoint visitor to process actions and update selection vector
        let mut visitor = CheckpointVisitor::new(
            &mut self.seen_file_keys,
            is_log_batch,
            selection_vector,
            self.minimum_file_retention_timestamp,
            self.seen_protocol,
            self.seen_metadata,
            &mut self.seen_txns,
        );
        visitor.visit_rows_of(batch.as_ref())?;

<<<<<<< HEAD
        // Update the total actions and add actions counters. Relaxed ordering is
        // sufficient here as we only care about the total count and not the order of updates.
        self.total_actions.fetch_add(
            visitor.total_file_actions + visitor.total_non_file_actions,
            Ordering::Relaxed,
        );
        self.total_add_actions
            .fetch_add(visitor.total_add_actions, Ordering::Relaxed);
=======
        // Update the total actions and add actions counters. Relaxed ordering is sufficient
        // here as we only care about the total count when writing the _last_checkpoint file.
        // (the ordering is not important for correctness)
        self.total_actions.fetch_add(
            visitor.file_actions_count + visitor.non_file_actions_count,
            Ordering::Relaxed,
        );
        self.add_actions_count
            .fetch_add(visitor.add_actions_count, Ordering::Relaxed);
>>>>>>> c7630a3c

        // Update protocol and metadata seen flags
        self.seen_protocol = visitor.seen_protocol;
        self.seen_metadata = visitor.seen_metadata;

        Ok(FilteredEngineData {
            data: batch,
            selection_vector: visitor.selection_vector,
        })
    }

    /// Data skipping is not applicable for checkpoint log replay.
    fn data_skipping_filter(&self) -> Option<&DataSkippingFilter> {
        None
    }
}

impl CheckpointLogReplayProcessor {
    pub(crate) fn new(
<<<<<<< HEAD
        total_actions_counter: Arc<AtomicI64>,
        total_add_actions_counter: Arc<AtomicI64>,
=======
        total_actions: Arc<AtomicI64>,
        add_actions_count: Arc<AtomicI64>,
>>>>>>> c7630a3c
        minimum_file_retention_timestamp: i64,
    ) -> Self {
        Self {
            seen_file_keys: Default::default(),
            total_actions,
            add_actions_count,
            seen_protocol: false,
            seen_metadata: false,
            seen_txns: Default::default(),
            minimum_file_retention_timestamp,
        }
    }
}

/// Given an iterator of (engine_data, bool) tuples, returns an iterator of
/// `(engine_data, selection_vec)`. Each row that is selected in the returned `engine_data` _must_
/// be written to the V1 checkpoint file in order to capture the table version's complete state.
/// Non-selected rows _must_ be ignored. The boolean flag tied to each actions batch indicates
/// whether the batch is a commit batch (true) or a checkpoint batch (false).
///
/// Note: The 'action_iter' parameter is an iterator of (engine_data, bool) tuples that _must_ be
/// sorted by the order of the actions in the log from most recent to least recent.
#[allow(unused)] // TODO: Remove once API is implemented
pub(crate) fn checkpoint_actions_iter(
    action_iter: impl Iterator<Item = DeltaResult<(Box<dyn EngineData>, bool)>>,
<<<<<<< HEAD
    total_actions_counter: Arc<AtomicI64>,
    total_add_actions_counter: Arc<AtomicI64>,
=======
    total_actions: Arc<AtomicI64>,
    add_actions_count: Arc<AtomicI64>,
>>>>>>> c7630a3c
    minimum_file_retention_timestamp: i64,
) -> impl Iterator<Item = DeltaResult<FilteredEngineData>> {
    CheckpointLogReplayProcessor::new(
        total_actions,
        add_actions_count,
        minimum_file_retention_timestamp,
    )
    .process_actions_iter(action_iter)
}

/// A visitor that filters actions for inclusion in a V1 spec checkpoint file.
///
/// This visitor processes actions in newest-to-oldest order (as they appear in log
/// replay) and applies deduplication logic for both file and non-file actions to
/// produce the actions to include in a checkpoint.
///
/// # File Action Filtering Rules:
///   Kept Actions:
/// - The first (newest) add action for each unique (path, dvId) pair
/// - The first (newest) remove action for each unique (path, dvId) pair, but only if
///   its deletionTimestamp > minimumFileRetentionTimestamp
///   Omitted Actions:
/// - Any file action (add/remove) with the same (path, dvId) as a previously processed action
/// - All remove actions with deletionTimestamp ≤ minimumFileRetentionTimestamp
/// - All remove actions with missing deletionTimestamp (defaults to 0)
///
/// The resulting filtered file actions represents files present in the table (add actions) and
/// unexpired tombstones required for vacuum operations (remove actions).
///
/// # Non-File Action Filtering:
/// - Keeps only the first protocol action (newest version)
/// - Keeps only the first metadata action (most recent table metadata)
/// - Keeps only the first txn action for each unique app ID
///
/// # Excluded Actions
/// - CommitInfo, CDC, and CheckpointMetadata actions should not appear in the action
///   batches processed by this visitor, as they are excluded by the schema used to
///   read the log files upstream. If present, they will be ignored by the visitor.
/// - Sidecar actions should also be excluded—when encountered in the log, the
///   corresponding sidecar files are read to extract the referenced file actions,
///   which are then included directly in the action stream instead of the sidecar actions themselves.
/// - The CheckpointMetadata action is included down the wire when writing a V2 spec checkpoint.
///
/// # Memory Usage
/// This struct has O(N + M) memory usage where:
/// - N = number of txn actions with unique appIds
/// - M = number of file actions with unique (path, dvId) pairs
///
/// The resulting filtered set of actions are the actions which should be written to a
/// checkpoint for a corresponding version.
pub(crate) struct CheckpointVisitor<'seen> {
    // Deduplicates file actions (applies logic to filter Adds with corresponding Removes,
    // and keep unexpired Removes). This deduplicator builds a set of seen file actions.
    // This set has O(M) memory usage where M = number of file actions with unique (path, dvId) pairs
    deduplicator: FileActionDeduplicator<'seen>,
    // Tracks which rows to include in the final output
    selection_vector: Vec<bool>,
    // TODO: _last_checkpoint schema should be updated to use u64 instead of i64
    // for fields that are not expected to be negative. (Issue #786)
    // i64 to match the `_last_checkpoint` file schema
    non_file_actions_count: i64,
    // i64 to match the `_last_checkpoint` file schema
    file_actions_count: i64,
    // i64 to match the `_last_checkpoint` file schema
    add_actions_count: i64,
    // i64 for comparison with remove.deletionTimestamp
    minimum_file_retention_timestamp: i64,
    // Flag to track if we've seen a protocol action so we can keep only the first protocol action
    seen_protocol: bool,
    // Flag to track if we've seen a metadata action so we can keep only the first metadata action
    seen_metadata: bool,
    // Set of transaction IDs to deduplicate by appId
    // This set has O(N) memory usage where N = number of txn actions with unique appIds
    seen_txns: &'seen mut HashSet<String>,
}

#[allow(unused)]
impl CheckpointVisitor<'_> {
    // These index positions correspond to the order of columns defined in
    // `selected_column_names_and_types()`
    const ADD_PATH_INDEX: usize = 0; // Position of "add.path" in getters
    const ADD_DV_START_INDEX: usize = 1; // Start position of add deletion vector columns
    const REMOVE_PATH_INDEX: usize = 4; // Position of "remove.path" in getters
    const REMOVE_DELETION_TIMESTAMP_INDEX: usize = 5; // Position of "remove.deletionTimestamp" in getters
    const REMOVE_DV_START_INDEX: usize = 6; // Start position of remove deletion vector columns

    // These are the column names used to access the data in the getters
    const REMOVE_DELETION_TIMESTAMP: &'static str = "remove.deletionTimestamp";
    const PROTOCOL_MIN_READER_VERSION: &'static str = "protocol.minReaderVersion";
    const METADATA_ID: &'static str = "metaData.id";

    pub(crate) fn new<'seen>(
        seen_file_keys: &'seen mut HashSet<FileActionKey>,
        is_log_batch: bool,
        selection_vector: Vec<bool>,
        minimum_file_retention_timestamp: i64,
        seen_protocol: bool,
        seen_metadata: bool,
        seen_txns: &'seen mut HashSet<String>,
    ) -> CheckpointVisitor<'seen> {
        CheckpointVisitor {
            deduplicator: FileActionDeduplicator::new(
                seen_file_keys,
                is_log_batch,
                Self::ADD_PATH_INDEX,
                Self::REMOVE_PATH_INDEX,
                Self::ADD_DV_START_INDEX,
                Self::REMOVE_DV_START_INDEX,
            ),
            selection_vector,
            non_file_actions_count: 0,
            file_actions_count: 0,
            add_actions_count: 0,
            minimum_file_retention_timestamp,
            seen_protocol,
            seen_metadata,
            seen_txns,
        }
    }

    /// Determines if a remove action tombstone has expired and should be excluded from the checkpoint.
    ///
    /// A remove action includes a deletion_timestamp indicating when the deletion occurred. Physical
    /// files are deleted lazily after a user-defined expiration time. Remove actions are kept to allow
    /// concurrent readers to read snapshots at older versions.
    ///
    /// Tombstone expiration rules:
    /// - If deletion_timestamp <= minimum_file_retention_timestamp: Expired (exclude)
    /// - If deletion_timestamp > minimum_file_retention_timestamp: Valid (include)
    /// - If deletion_timestamp is missing: Defaults to 0, treated as expired (exclude)
    fn is_expired_tombstone<'a>(&self, i: usize, getter: &'a dyn GetData<'a>) -> DeltaResult<bool> {
        // Ideally this should never be zero, but we are following the same behavior as Delta
        // Spark and the Java Kernel.
        // Note: When remove.deletion_timestamp is not present (defaulting to 0), the remove action
        // will be excluded from the checkpoint file as it will be treated as expired.
        let deletion_timestamp = getter.get_opt(i, "remove.deletionTimestamp")?;
        let deletion_timestamp = deletion_timestamp.unwrap_or(0i64);

        Ok(deletion_timestamp <= self.minimum_file_retention_timestamp)
    }

    /// Processes a potential file action to determine if it should be included in the checkpoint.
    ///
    /// Returns Ok(true) if the row contains a valid file action to be included in the checkpoint.
    /// Returns Ok(false) if the row doesn't contain a file action or should be skipped.
    /// Returns Err(...) if there was an error processing the action.
    ///
    /// Note: This function handles both add and remove actions, applying deduplication logic and
    /// tombstone expiration rules as needed.
    fn check_file_action<'a>(
        &mut self,
        i: usize,
        getters: &[&'a dyn GetData<'a>],
    ) -> DeltaResult<bool> {
        // Extract the file action and handle errors immediately
        let (file_key, is_add) = match self.deduplicator.extract_file_action(i, getters, false)? {
            Some(action) => action,
            None => return Ok(false), // If no file action is found, skip this row
        };

        // Check if we've already seen this file action
        if self.deduplicator.check_and_record_seen(file_key) {
            return Ok(false); // Skip file actions that we've processed before
        }

        // Check for valid, non-duplicate adds and non-expired removes
        if is_add {
            self.add_actions_count += 1;
        } else if self.is_expired_tombstone(i, getters[Self::REMOVE_DELETION_TIMESTAMP_INDEX])? {
            return Ok(false); // Skip expired remove tombstones
        }
        self.file_actions_count += 1;
        Ok(true) // Include this action
    }

    /// Processes a potential protocol action to determine if it should be included in the checkpoint.
    ///
    /// Returns Ok(true) if the row contains a valid protocol action.
    /// Returns Ok(false) if the row doesn't contain a protocol action or is a duplicate.
    /// Returns Err(...) if there was an error processing the action.
    fn check_protocol_action<'a>(
        &mut self,
        i: usize,
        getter: &'a dyn GetData<'a>,
    ) -> DeltaResult<bool> {
        // Skip protocol actions if we've already seen a newer one
        if self.seen_protocol {
            return Ok(false);
        }

        // minReaderVersion is a required field, so we check for its presence to determine if this is a protocol action.
        if getter
            .get_int(i, Self::PROTOCOL_MIN_READER_VERSION)?
            .is_none()
        {
            return Ok(false); // Not a protocol action
        }
        // Valid, non-duplicate protocol action to be included
        self.seen_protocol = true;
        self.non_file_actions_count += 1;
        Ok(true)
    }

    /// Processes a potential metadata action to determine if it should be included in the checkpoint.
    ///
    /// Returns Ok(true) if the row contains a valid metadata action.
    /// Returns Ok(false) if the row doesn't contain a metadata action or is a duplicate.
    /// Returns Err(...) if there was an error processing the action.
    fn check_metadata_action<'a>(
        &mut self,
        i: usize,
        getter: &'a dyn GetData<'a>,
    ) -> DeltaResult<bool> {
        // Skip metadata actions if we've already seen a newer one
        if self.seen_metadata {
            return Ok(false);
        }

        // id is a required field, so we check for its presence to determine if this is a metadata action.
        if getter.get_str(i, Self::METADATA_ID)?.is_none() {
            return Ok(false); // Not a metadata action
        }

        // Valid, non-duplicate metadata action to be included
        self.seen_metadata = true;
        self.non_file_actions_count += 1;
        Ok(true)
    }

    /// Processes a potential txn action to determine if it should be included in the checkpoint.
    ///
    /// Returns Ok(true) if the row contains a valid txn action.
    /// Returns Ok(false) if the row doesn't contain a txn action or is a duplicate.
    /// Returns Err(...) if there was an error processing the action.
    fn check_txn_action<'a>(&mut self, i: usize, getter: &'a dyn GetData<'a>) -> DeltaResult<bool> {
        // Check for txn field
        let Some(app_id) = getter.get_str(i, "txn.appId")? else {
            return Ok(false); // Not a txn action
        };

        // If the app ID already exists in the set, the insertion will return false,
        // indicating that this is a duplicate.
        if !self.seen_txns.insert(app_id.to_string()) {
            return Ok(false);
        }

        // Valid, non-duplicate txn action to be included
        self.non_file_actions_count += 1;
        Ok(true)
    }

    /// Determines if a row in the batch should be included in the checkpoint.
    ///
    /// This method checks each action type in sequence, short-circuiting as soon as a valid action is found.
    /// Actions are checked in order of expected frequency of occurrence to optimize performance:
    /// 1. File actions (most frequent)
    /// 2. Txn actions
    /// 3. Protocol & Metadata actions (least frequent)
    ///
    /// Returns Ok(true) if the row should be included in the checkpoint.
    /// Returns Ok(false) if the row should be skipped.
    /// Returns Err(...) if any validation or extraction failed.
    pub(crate) fn is_valid_action<'a>(
        &mut self,
        i: usize,
        getters: &[&'a dyn GetData<'a>],
    ) -> DeltaResult<bool> {
        // The `||` operator short-circuits the evaluation, so if any of the checks return true,
        // the rest will not be evaluated.
        Ok(self.check_file_action(i, getters)?
            || self.check_txn_action(i, getters[11])?
            || self.check_protocol_action(i, getters[10])?
            || self.check_metadata_action(i, getters[9])?)
    }
}

impl RowVisitor for CheckpointVisitor<'_> {
    fn selected_column_names_and_types(&self) -> (&'static [ColumnName], &'static [DataType]) {
        // The data columns visited must be in the following order:
        // 1. ADD
        // 2. REMOVE
        // 3. METADATA
        // 4. PROTOCOL
        // 5. TXN
        static NAMES_AND_TYPES: LazyLock<ColumnNamesAndTypes> = LazyLock::new(|| {
            const STRING: DataType = DataType::STRING;
            const INTEGER: DataType = DataType::INTEGER;
            const LONG: DataType = DataType::LONG;
            let types_and_names = vec![
                // File action columns
                (STRING, column_name!("add.path")),
                (STRING, column_name!("add.deletionVector.storageType")),
                (STRING, column_name!("add.deletionVector.pathOrInlineDv")),
                (INTEGER, column_name!("add.deletionVector.offset")),
                (STRING, column_name!("remove.path")),
                (LONG, column_name!("remove.deletionTimestamp")),
                (STRING, column_name!("remove.deletionVector.storageType")),
                (STRING, column_name!("remove.deletionVector.pathOrInlineDv")),
                (INTEGER, column_name!("remove.deletionVector.offset")),
                // Non-file action columns
                (STRING, column_name!("metaData.id")),
                (INTEGER, column_name!("protocol.minReaderVersion")),
                (STRING, column_name!("txn.appId")),
            ];
            let (types, names) = types_and_names.into_iter().unzip();
            (names, types).into()
        });
        NAMES_AND_TYPES.as_ref()
    }

    fn visit<'a>(&mut self, row_count: usize, getters: &[&'a dyn GetData<'a>]) -> DeltaResult<()> {
        require!(
            getters.len() == 12,
            Error::InternalError(format!(
                "Wrong number of visitor getters: {}",
                getters.len()
            ))
        );

        for i in 0..row_count {
            self.selection_vector[i] = self.is_valid_action(i, getters)?;
        }
        Ok(())
    }
}

#[cfg(test)]
mod tests {
    use super::*;
    use crate::arrow::array::StringArray;
    use crate::utils::test_utils::{action_batch, parse_json_batch};
    use itertools::Itertools;
    use std::collections::HashSet;

    /// Helper function to create test batches from JSON strings
    fn create_batch(json_strings: Vec<&str>) -> DeltaResult<(Box<dyn EngineData>, bool)> {
        Ok((parse_json_batch(StringArray::from(json_strings)), true))
    }

    /// Helper function which applies the `checkpoint_actions_iter` function to a set of
    /// input batches and returns the results.
    fn run_checkpoint_test(
        input_batches: Vec<(Box<dyn EngineData>, bool)>,
    ) -> DeltaResult<(Vec<FilteredEngineData>, i64, i64)> {
        let total_actions = Arc::new(AtomicI64::new(0));
        let add_actions_count = Arc::new(AtomicI64::new(0));
        let results: Vec<_> = checkpoint_actions_iter(
            input_batches.into_iter().map(Ok),
            total_actions.clone(),
            add_actions_count.clone(),
            0,
        )
        .try_collect()?;

        Ok((
            results,
            total_actions.load(Ordering::Relaxed),
            add_actions_count.load(Ordering::Relaxed),
        ))
    }

    #[test]
    fn test_checkpoint_visitor() -> DeltaResult<()> {
        let data = action_batch();
        let mut seen_file_keys = HashSet::new();
        let mut seen_txns = HashSet::new();
        let mut visitor = CheckpointVisitor::new(
            &mut seen_file_keys,
            true,
            vec![true; 8],
            0, // minimum_file_retention_timestamp (no expired tombstones)
            false,
            false,
            &mut seen_txns,
        );

        visitor.visit_rows_of(data.as_ref())?;

        let expected = vec![
            true,  // Row 0 is an add action (included)
            true,  // Row 1 is a remove action (included)
            false, // Row 2 is a commit info action (excluded)
            true,  // Row 3 is a protocol action (included)
            true,  // Row 4 is a metadata action (included)
            false, // Row 5 is a cdc action (excluded)
            false, // Row 6 is a sidecar action (excluded)
            true,  // Row 7 is a txn action (included)
        ];

        assert_eq!(visitor.file_actions_count, 2);
        assert_eq!(visitor.add_actions_count, 1);
        assert!(visitor.seen_protocol);
        assert!(visitor.seen_metadata);
        assert_eq!(visitor.seen_txns.len(), 1);
        assert_eq!(visitor.non_file_actions_count, 3);

        assert_eq!(visitor.selection_vector, expected);
        Ok(())
    }

    /// Tests the boundary conditions for tombstone expiration logic.
    /// Specifically checks:
    /// - Remove actions with deletionTimestamp == minimumFileRetentionTimestamp (should be excluded)
    /// - Remove actions with deletionTimestamp < minimumFileRetentionTimestamp (should be excluded)
    /// - Remove actions with deletionTimestamp > minimumFileRetentionTimestamp (should be included)
    /// - Remove actions with missing deletionTimestamp (defaults to 0, should be excluded)
    #[test]
    fn test_checkpoint_visitor_boundary_cases_for_tombstone_expiration() -> DeltaResult<()> {
        let json_strings: StringArray = vec![
            r#"{"remove":{"path":"exactly_at_threshold","deletionTimestamp":100,"dataChange":true,"partitionValues":{}}}"#,
            r#"{"remove":{"path":"one_below_threshold","deletionTimestamp":99,"dataChange":true,"partitionValues":{}}}"#,
            r#"{"remove":{"path":"one_above_threshold","deletionTimestamp":101,"dataChange":true,"partitionValues":{}}}"#,
            // Missing timestamp defaults to 0
            r#"{"remove":{"path":"missing_timestamp","dataChange":true,"partitionValues":{}}}"#, 
        ]
        .into();
        let batch = parse_json_batch(json_strings);

        let mut seen_file_keys = HashSet::new();
        let mut seen_txns = HashSet::new();
        let mut visitor = CheckpointVisitor::new(
            &mut seen_file_keys,
            true,
            vec![true; 4],
            100, // minimum_file_retention_timestamp (threshold set to 100)
            false,
            false,
            &mut seen_txns,
        );

        visitor.visit_rows_of(batch.as_ref())?;

        // Only "one_above_threshold" should be kept
        let expected = vec![false, false, true, false];
        assert_eq!(visitor.selection_vector, expected);
        assert_eq!(visitor.file_actions_count, 1);
        assert_eq!(visitor.add_actions_count, 0);
        assert_eq!(visitor.non_file_actions_count, 0);
        Ok(())
    }

    #[test]
    fn test_checkpoint_visitor_file_actions_in_checkpoint_batch() -> DeltaResult<()> {
        let json_strings: StringArray = vec![
            r#"{"add":{"path":"file1","partitionValues":{"c1":"6","c2":"a"},"size":452,"modificationTime":1670892998137,"dataChange":true}}"#,
        ]
        .into();
        let batch = parse_json_batch(json_strings);

        let mut seen_file_keys = HashSet::new();
        let mut seen_txns = HashSet::new();
        let mut visitor = CheckpointVisitor::new(
            &mut seen_file_keys,
            false, // is_log_batch = false (checkpoint batch)
            vec![true; 1],
            0,
            false,
            false,
            &mut seen_txns,
        );

        visitor.visit_rows_of(batch.as_ref())?;

        let expected = vec![true];
        assert_eq!(visitor.selection_vector, expected);
        assert_eq!(visitor.file_actions_count, 1);
        assert_eq!(visitor.add_actions_count, 1);
        assert_eq!(visitor.non_file_actions_count, 0);
        // The action should NOT be added to the seen_file_keys set as it's a checkpoint batch
        // and actions in checkpoint batches do not conflict with each other.
        // This is a key difference from log batches, where actions can conflict.
        assert!(seen_file_keys.is_empty());
        Ok(())
    }

    #[test]
    fn test_checkpoint_visitor_file_actions_with_deletion_vectors() -> DeltaResult<()> {
        let json_strings: StringArray = vec![
            // Add action for file1 with deletion vector
            r#"{"add":{"path":"file1","partitionValues":{},"size":635,"modificationTime":100,"dataChange":true,"deletionVector":{"storageType":"ONE","pathOrInlineDv":"dv1","offset":1,"sizeInBytes":36,"cardinality":2}}}"#, 
            // Remove action for file1 with a different deletion vector
            r#"{"remove":{"path":"file1","deletionTimestamp":100,"dataChange":true,"deletionVector":{"storageType":"TWO","pathOrInlineDv":"dv2","offset":1,"sizeInBytes":36,"cardinality":2}}}"#,
            // Remove action for file1 with another different deletion vector
            r#"{"remove":{"path":"file1","deletionTimestamp":100,"dataChange":true,"deletionVector":{"storageType":"THREE","pathOrInlineDv":"dv3","offset":1,"sizeInBytes":36,"cardinality":2}}}"#,
         ]
        .into();
        let batch = parse_json_batch(json_strings);

        let mut seen_file_keys = HashSet::new();
        let mut seen_txns = HashSet::new();
        let mut visitor = CheckpointVisitor::new(
            &mut seen_file_keys,
            true,
            vec![true; 3],
            0,
            false,
            false,
            &mut seen_txns,
        );

        visitor.visit_rows_of(batch.as_ref())?;

        let expected = vec![true, true, true];
        assert_eq!(visitor.selection_vector, expected);
        assert_eq!(visitor.file_actions_count, 3);
        assert_eq!(visitor.add_actions_count, 1);
        assert_eq!(visitor.non_file_actions_count, 0);

        Ok(())
    }

    #[test]
    fn test_checkpoint_visitor_already_seen_non_file_actions() -> DeltaResult<()> {
        let json_strings: StringArray = vec![
            r#"{"txn":{"appId":"app1","version":1,"lastUpdated":123456789}}"#,
            r#"{"protocol":{"minReaderVersion":3,"minWriterVersion":7,"readerFeatures":["deletionVectors"],"writerFeatures":["deletionVectors"]}}"#,
            r#"{"metaData":{"id":"testId","format":{"provider":"parquet","options":{}},"schemaString":"{\"type\":\"struct\",\"fields\":[{\"name\":\"value\",\"type\":\"integer\",\"nullable\":true,\"metadata\":{}}]}","partitionColumns":[],"configuration":{},"createdTime":1677811175819}}"#,
        ].into();
        let batch = parse_json_batch(json_strings);

        // Pre-populate with txn app1
        let mut seen_file_keys = HashSet::new();
        let mut seen_txns = HashSet::new();
        seen_txns.insert("app1".to_string());

        let mut visitor = CheckpointVisitor::new(
            &mut seen_file_keys,
            true,
            vec![true; 3],
            0,
            true,           // The visior has already seen a protocol action
            true,           // The visitor has already seen a metadata action
            &mut seen_txns, // Pre-populated transaction
        );

        visitor.visit_rows_of(batch.as_ref())?;

        // All actions should be skipped as they have already been seen
        let expected = vec![false, false, false];
        assert_eq!(visitor.selection_vector, expected);
        assert_eq!(visitor.non_file_actions_count, 0);
        assert_eq!(visitor.file_actions_count, 0);

        Ok(())
    }

    #[test]
    fn test_checkpoint_visitor_duplicate_non_file_actions() -> DeltaResult<()> {
        let json_strings: StringArray = vec![
            r#"{"txn":{"appId":"app1","version":1,"lastUpdated":123456789}}"#,
            r#"{"txn":{"appId":"app1","version":1,"lastUpdated":123456789}}"#, // Duplicate txn
            r#"{"txn":{"appId":"app2","version":1,"lastUpdated":123456789}}"#, // Different app ID
            r#"{"protocol":{"minReaderVersion":3,"minWriterVersion":7}}"#,
            r#"{"protocol":{"minReaderVersion":3,"minWriterVersion":7}}"#, // Duplicate protocol
            r#"{"metaData":{"id":"testId","format":{"provider":"parquet","options":{}},"schemaString":"{\"type\":\"struct\",\"fields\":[{\"name\":\"value\",\"type\":\"integer\",\"nullable\":true,\"metadata\":{}}]}","partitionColumns":[],"configuration":{},"createdTime":1677811175819}}"#,
            // Duplicate metadata
            r#"{"metaData":{"id":"testId","format":{"provider":"parquet","options":{}},"schemaString":"{\"type\":\"struct\",\"fields\":[{\"name\":\"value\",\"type\":\"integer\",\"nullable\":true,\"metadata\":{}}]}","partitionColumns":[],"configuration":{},"createdTime":1677811175819}}"#, 
        ]
        .into();
        let batch = parse_json_batch(json_strings);

        let mut seen_file_keys = HashSet::new();
        let mut seen_txns = HashSet::new();
        let mut visitor = CheckpointVisitor::new(
            &mut seen_file_keys,
            true, // is_log_batch
            vec![true; 7],
            0, // minimum_file_retention_timestamp
            false,
            false,
            &mut seen_txns,
        );

        visitor.visit_rows_of(batch.as_ref())?;

        // First occurrence of each type should be included
        let expected = vec![true, false, true, true, false, true, false];
        assert_eq!(visitor.selection_vector, expected);
        assert_eq!(visitor.seen_txns.len(), 2); // Two different app IDs
        assert_eq!(visitor.non_file_actions_count, 4); // 2 txns + 1 protocol + 1 metadata
        assert_eq!(visitor.file_actions_count, 0);

        Ok(())
    }

    /// This test ensures that the processor correctly deduplicates and filters
    /// non-file actions (metadata, protocol, txn) across multiple batches.
    #[test]
<<<<<<< HEAD
    fn test_checkpoint_actions_iter_multi_batch_test() -> DeltaResult<()> {
        // Setup counters
        let total_actions_counter = Arc::new(AtomicI64::new(0));
        let total_add_actions_counter = Arc::new(AtomicI64::new(0));

        // Create first batch with protocol, metadata, and some files
        let json_strings1: StringArray = vec![
            r#"{"protocol":{"minReaderVersion":1,"minWriterVersion":2}}"#,
            r#"{"metaData":{"id":"test2","format":{"provider":"parquet","options":{}},"schemaString":"{\"type\":\"struct\",\"fields\":[{\"name\":\"c1\",\"type\":\"integer\",\"nullable\":true,\"metadata\":{}},{\"name\":\"c2\",\"type\":\"string\",\"nullable\":true,\"metadata\":{}},{\"name\":\"c3\",\"type\":\"integer\",\"nullable\":true,\"metadata\":{}}]}","partitionColumns":["c1","c2"],"configuration":{},"createdTime":1670892997849}}"#,
            r#"{"txn":{"appId":"app1","version":1,"lastUpdated":123456789}}"#,
            r#"{"add":{"path":"file1","partitionValues":{"c1":"4","c2":"c"},"size":452,"modificationTime":1670892998135,"dataChange":true,"stats":"{\"numRecords\":1,\"minValues\":{\"c3\":5},\"maxValues\":{\"c3\":5},\"nullCount\":{\"c3\":0}}"}}"#,
            r#"{"add":{"path":"file2","partitionValues":{"c1":"4","c2":"c"},"size":452,"modificationTime":1670892998135,"dataChange":true,"stats":"{\"numRecords\":1,\"minValues\":{\"c3\":5},\"maxValues\":{\"c3\":5},\"nullCount\":{\"c3\":0}}"}}"#,
        ].into();
        // Create second batch with some duplicates and new files
        let json_strings2: StringArray = vec![
            // Protocol, metadata, txn should be skipped as duplicates
=======
    fn test_checkpoint_actions_iter_non_file_actions() -> DeltaResult<()> {
        // Batch 1: protocol, metadata, and txn actions
        let batch1 = vec![
>>>>>>> c7630a3c
            r#"{"protocol":{"minReaderVersion":1,"minWriterVersion":2}}"#,
            r#"{"metaData":{"id":"test1","format":{"provider":"parquet","options":{}},"schemaString":"{\"type\":\"struct\",\"fields\":[{\"name\":\"c1\",\"type\":\"integer\",\"nullable\":true,\"metadata\":{}},{\"name\":\"c2\",\"type\":\"string\",\"nullable\":true,\"metadata\":{}},{\"name\":\"c3\",\"type\":\"integer\",\"nullable\":true,\"metadata\":{}}]}","partitionColumns":["c1","c2"],"configuration":{},"createdTime":1670892997849}}"#,
            r#"{"txn":{"appId":"app1","version":1,"lastUpdated":123456789}}"#,
        ];

        // Batch 2: duplicate actions, and a new txn action
        let batch2 = vec![
            // Duplicates that should be skipped
            r#"{"protocol":{"minReaderVersion":2,"minWriterVersion":3}}"#,
            r#"{"metaData":{"id":"test2","format":{"provider":"parquet","options":{}},"schemaString":"{\"type\":\"struct\",\"fields\":[{\"name\":\"c1\",\"type\":\"integer\",\"nullable\":true,\"metadata\":{}},{\"name\":\"c2\",\"type\":\"string\",\"nullable\":true,\"metadata\":{}},{\"name\":\"c3\",\"type\":\"integer\",\"nullable\":true,\"metadata\":{}}]}","partitionColumns":["c1","c2"],"configuration":{},"createdTime":1670892997849}}"#,
            r#"{"txn":{"appId":"app1","version":1,"lastUpdated":123456789}}"#,
            // Unique transaction (appId) should be included
            r#"{"txn":{"appId":"app2","version":1,"lastUpdated":123456789}}"#,
        ];

        // Batch 3: a duplicate action (entire batch should be skipped)
        let batch3 = vec![r#"{"protocol":{"minReaderVersion":2,"minWriterVersion":3}}"#];

        let input_batches = vec![
            create_batch(batch1)?,
            create_batch(batch2)?,
            create_batch(batch3)?,
        ];
        let (results, total_actions, add_actions) = run_checkpoint_test(input_batches)?;

        // Verify results
        assert_eq!(results.len(), 2, "Expected two batches in results");
        assert_eq!(results[0].selection_vector, vec![true, true, true],);
        assert_eq!(results[1].selection_vector, vec![false, false, false, true],);
        assert_eq!(total_actions, 4);
        assert_eq!(add_actions, 0);

        Ok(())
    }

<<<<<<< HEAD
        // First batch should have all rows selected
        let checkpoint_data = &results[0];
        assert_eq!(
            checkpoint_data.selection_vector,
            vec![true, true, true, true, true]
        );
        // Second batch should have only new file and unique transaction selected
        let checkpoint_data = &results[1];
        assert_eq!(
            checkpoint_data.selection_vector,
            vec![false, false, false, true, false, true]
        );
        // 6 total actions (5 from batch1 + 2 from batch2 + 0 from batch3)
        assert_eq!(total_actions_counter.load(Ordering::Relaxed), 7);
        // 3 add actions (2 from batch1 + 1 from batch2)
        assert_eq!(total_add_actions_counter.load(Ordering::Relaxed), 3);
=======
    /// This test ensures that the processor correctly deduplicates and filters
    /// file actions (add, remove) across multiple batches.
    #[test]
    fn test_checkpoint_actions_iter_file_actions() -> DeltaResult<()> {
        // Batch 1: add action (file1) - new, should be included
        let batch1 = vec![
            r#"{"add":{"path":"file1","partitionValues":{"c1":"6","c2":"a"},"size":452,"modificationTime":1670892998137,"dataChange":true}}"#,
        ];

        // Batch 2: remove actions - mixed inclusion
        let batch2 = vec![
            // Already seen file, should be excluded
            r#"{"remove":{"path":"file1","deletionTimestamp":100,"dataChange":true,"partitionValues":{}}}"#,
            // New file, should be included
            r#"{"remove":{"path":"file2","deletionTimestamp":100,"dataChange":true,"partitionValues":{}}}"#,
        ];

        // Batch 3: add action (file2) - already seen, should be excluded
        let batch3 = vec![
            r#"{"add":{"path":"file2","partitionValues":{"c1":"6","c2":"a"},"size":452,"modificationTime":1670892998137,"dataChange":true}}"#,
        ];

        let input_batches = vec![
            create_batch(batch1)?,
            create_batch(batch2)?,
            create_batch(batch3)?,
        ];
        let (results, total_actions, add_actions) = run_checkpoint_test(input_batches)?;

        // Verify results
        assert_eq!(results.len(), 2); // The third batch should be filtered out since there are no selected actions
        assert_eq!(results[0].selection_vector, vec![true]);
        assert_eq!(results[1].selection_vector, vec![false, true]);
        assert_eq!(total_actions, 2);
        assert_eq!(add_actions, 1);

        Ok(())
    }

    /// This test ensures that the processor correctly deduplicates and filters
    /// file actions (add, remove) with deletion vectors across multiple batches.
    #[test]
    fn test_checkpoint_actions_iter_file_actions_with_deletion_vectors() -> DeltaResult<()> {
        // Batch 1: add actions with deletion vectors
        let batch1 = vec![
            // (file1, DV_ONE) New, should be included
            r#"{"add":{"path":"file1","partitionValues":{},"size":635,"modificationTime":100,"dataChange":true,"deletionVector":{"storageType":"ONE","pathOrInlineDv":"dv1","offset":1,"sizeInBytes":36,"cardinality":2}}}"#,
            // (file1, DV_TWO) New, should be included
            r#"{"add":{"path":"file1","partitionValues":{},"size":635,"modificationTime":100,"dataChange":true,"deletionVector":{"storageType":"TWO","pathOrInlineDv":"dv2","offset":1,"sizeInBytes":36,"cardinality":2}}}"#,
        ];

        // Batch 2: mixed actions with duplicate and new entries
        let batch2 = vec![
            // (file1, DV_ONE): Already seen, should be excluded
            r#"{"remove":{"path":"file1","deletionTimestamp":100,"dataChange":true,"deletionVector":{"storageType":"ONE","pathOrInlineDv":"dv1","offset":1,"sizeInBytes":36,"cardinality":2}}}"#,
            // (file1, DV_TWO): Already seen, should be excluded
            r#"{"add":{"path":"file1","partitionValues":{},"size":635,"modificationTime":100,"dataChange":true,"deletionVector":{"storageType":"TWO","pathOrInlineDv":"dv2","offset":1,"sizeInBytes":36,"cardinality":2}}}"#,
            // New file, should be included
            r#"{"remove":{"path":"file2","deletionTimestamp":100,"dataChange":true,"partitionValues":{}}}"#,
        ];

        let input_batches = vec![create_batch(batch1)?, create_batch(batch2)?];
        let (results, total_actions, add_actions) = run_checkpoint_test(input_batches)?;

        // Verify results
        assert_eq!(results.len(), 2);
        assert_eq!(results[0].selection_vector, vec![true, true]);
        assert_eq!(results[1].selection_vector, vec![false, false, true]);
        assert_eq!(total_actions, 3);
        assert_eq!(add_actions, 2);
>>>>>>> c7630a3c

        Ok(())
    }
}<|MERGE_RESOLUTION|>--- conflicted
+++ resolved
@@ -15,22 +15,6 @@
 //!    the most recent valid add actions and unexpired remove actions (tombstones) that are newer
 //!    than `minimum_file_retention_timestamp`.
 //!
-<<<<<<< HEAD
-//! As an implementation of [`LogReplayProcessor`], [`CheckpointLogReplayProcessor`] provides the
-//! `process_actions_batch` method, which applies these steps to each batch of log actions and
-//! produces a [`CheckpointData`] result. This result encapsulates both the original batch data
-//! and a selection vector indicating which rows should be included in the checkpoint file.
-//! The [`CheckpointVisitor`] is applied within the `process_actions_batch` method to determine
-//! which rows to include by filtering protocol, metadata, transaction, and file actions.
-use std::collections::HashSet;
-use std::sync::atomic::{AtomicI64, Ordering};
-use std::sync::{Arc, LazyLock};
-
-use crate::engine_data::{GetData, RowVisitor, TypedGetData as _};
-use crate::log_replay::{
-    FileActionDeduplicator, FileActionKey, HasSelectionVector, LogReplayProcessor,
-};
-=======
 //! ## Architecture
 //!
 //! - [`CheckpointVisitor`]: Implements [`RowVisitor`] to examine each action in a batch and
@@ -46,37 +30,13 @@
 //!      actions should be included in the checkpoint file
 use crate::engine_data::{FilteredEngineData, GetData, RowVisitor, TypedGetData as _};
 use crate::log_replay::{FileActionDeduplicator, FileActionKey, LogReplayProcessor};
->>>>>>> c7630a3c
 use crate::scan::data_skipping::DataSkippingFilter;
 use crate::schema::{column_name, ColumnName, ColumnNamesAndTypes, DataType};
 use crate::utils::require;
 use crate::{DeltaResult, EngineData, Error};
-<<<<<<< HEAD
-
-/// TODO!(seb): Change this to `type CheckpointData = FilteredEngineData` once available.
-///
-/// [`CheckpointData`] represents a batch of actions filtered for checkpoint creation.
-/// It wraps a single engine data batch and a corresponding selection vector indicating
-/// which rows should be written to the checkpoint file.
-#[allow(unused)] // TODO(seb): Make pub for roll-out
-pub struct CheckpointData {
-    /// The original engine data containing the actions
-    pub data: Box<dyn EngineData>,
-    /// Boolean vector indicating which rows should be included in the checkpoint
-    pub selection_vector: Vec<bool>,
-}
-
-impl HasSelectionVector for CheckpointData {
-    /// Returns true if any row in the selection vector is marked as selected
-    fn has_selected_rows(&self) -> bool {
-        self.selection_vector.contains(&true)
-    }
-}
-=======
 use std::collections::HashSet;
 use std::sync::atomic::{AtomicI64, Ordering};
 use std::sync::{Arc, LazyLock};
->>>>>>> c7630a3c
 
 /// The [`CheckpointLogReplayProcessor`] is an implementation of the [`LogReplayProcessor`]
 /// trait that filters log segment actions for inclusion in a V1 spec checkpoint file.
@@ -88,15 +48,6 @@
     /// Tracks file actions that have been seen during log replay to avoid duplicates.
     /// Contains (data file path, dv_unique_id) pairs as `FileActionKey` instances.
     seen_file_keys: HashSet<FileActionKey>,
-<<<<<<< HEAD
-
-    // Arc<AtomicI64> provides shared mutability for our counters, allowing both the
-    // iterator to update the values during processing and the caller to observe the final
-    // counts afterward.
-    total_actions: Arc<AtomicI64>,
-    total_add_actions: Arc<AtomicI64>,
-
-=======
     // Arc<AtomicI64> provides shared mutability for our counters, allowing both the
     // iterator to update the values during processing and the caller to observe the final
     // counts afterward. The counters are i64 to match the `_last_checkpoint` file schema.
@@ -104,7 +55,6 @@
     total_actions: Arc<AtomicI64>,
     // Tracks the total number of add actions included in the checkpoint file.
     add_actions_count: Arc<AtomicI64>,
->>>>>>> c7630a3c
     /// Indicates whether a protocol action has been seen in the log.
     seen_protocol: bool,
     /// Indicates whether a metadata action has been seen in the log.
@@ -149,16 +99,6 @@
         );
         visitor.visit_rows_of(batch.as_ref())?;
 
-<<<<<<< HEAD
-        // Update the total actions and add actions counters. Relaxed ordering is
-        // sufficient here as we only care about the total count and not the order of updates.
-        self.total_actions.fetch_add(
-            visitor.total_file_actions + visitor.total_non_file_actions,
-            Ordering::Relaxed,
-        );
-        self.total_add_actions
-            .fetch_add(visitor.total_add_actions, Ordering::Relaxed);
-=======
         // Update the total actions and add actions counters. Relaxed ordering is sufficient
         // here as we only care about the total count when writing the _last_checkpoint file.
         // (the ordering is not important for correctness)
@@ -168,7 +108,6 @@
         );
         self.add_actions_count
             .fetch_add(visitor.add_actions_count, Ordering::Relaxed);
->>>>>>> c7630a3c
 
         // Update protocol and metadata seen flags
         self.seen_protocol = visitor.seen_protocol;
@@ -188,13 +127,8 @@
 
 impl CheckpointLogReplayProcessor {
     pub(crate) fn new(
-<<<<<<< HEAD
-        total_actions_counter: Arc<AtomicI64>,
-        total_add_actions_counter: Arc<AtomicI64>,
-=======
         total_actions: Arc<AtomicI64>,
         add_actions_count: Arc<AtomicI64>,
->>>>>>> c7630a3c
         minimum_file_retention_timestamp: i64,
     ) -> Self {
         Self {
@@ -220,13 +154,8 @@
 #[allow(unused)] // TODO: Remove once API is implemented
 pub(crate) fn checkpoint_actions_iter(
     action_iter: impl Iterator<Item = DeltaResult<(Box<dyn EngineData>, bool)>>,
-<<<<<<< HEAD
-    total_actions_counter: Arc<AtomicI64>,
-    total_add_actions_counter: Arc<AtomicI64>,
-=======
     total_actions: Arc<AtomicI64>,
     add_actions_count: Arc<AtomicI64>,
->>>>>>> c7630a3c
     minimum_file_retention_timestamp: i64,
 ) -> impl Iterator<Item = DeltaResult<FilteredEngineData>> {
     CheckpointLogReplayProcessor::new(
@@ -815,28 +744,9 @@
     /// This test ensures that the processor correctly deduplicates and filters
     /// non-file actions (metadata, protocol, txn) across multiple batches.
     #[test]
-<<<<<<< HEAD
-    fn test_checkpoint_actions_iter_multi_batch_test() -> DeltaResult<()> {
-        // Setup counters
-        let total_actions_counter = Arc::new(AtomicI64::new(0));
-        let total_add_actions_counter = Arc::new(AtomicI64::new(0));
-
-        // Create first batch with protocol, metadata, and some files
-        let json_strings1: StringArray = vec![
-            r#"{"protocol":{"minReaderVersion":1,"minWriterVersion":2}}"#,
-            r#"{"metaData":{"id":"test2","format":{"provider":"parquet","options":{}},"schemaString":"{\"type\":\"struct\",\"fields\":[{\"name\":\"c1\",\"type\":\"integer\",\"nullable\":true,\"metadata\":{}},{\"name\":\"c2\",\"type\":\"string\",\"nullable\":true,\"metadata\":{}},{\"name\":\"c3\",\"type\":\"integer\",\"nullable\":true,\"metadata\":{}}]}","partitionColumns":["c1","c2"],"configuration":{},"createdTime":1670892997849}}"#,
-            r#"{"txn":{"appId":"app1","version":1,"lastUpdated":123456789}}"#,
-            r#"{"add":{"path":"file1","partitionValues":{"c1":"4","c2":"c"},"size":452,"modificationTime":1670892998135,"dataChange":true,"stats":"{\"numRecords\":1,\"minValues\":{\"c3\":5},\"maxValues\":{\"c3\":5},\"nullCount\":{\"c3\":0}}"}}"#,
-            r#"{"add":{"path":"file2","partitionValues":{"c1":"4","c2":"c"},"size":452,"modificationTime":1670892998135,"dataChange":true,"stats":"{\"numRecords\":1,\"minValues\":{\"c3\":5},\"maxValues\":{\"c3\":5},\"nullCount\":{\"c3\":0}}"}}"#,
-        ].into();
-        // Create second batch with some duplicates and new files
-        let json_strings2: StringArray = vec![
-            // Protocol, metadata, txn should be skipped as duplicates
-=======
     fn test_checkpoint_actions_iter_non_file_actions() -> DeltaResult<()> {
         // Batch 1: protocol, metadata, and txn actions
         let batch1 = vec![
->>>>>>> c7630a3c
             r#"{"protocol":{"minReaderVersion":1,"minWriterVersion":2}}"#,
             r#"{"metaData":{"id":"test1","format":{"provider":"parquet","options":{}},"schemaString":"{\"type\":\"struct\",\"fields\":[{\"name\":\"c1\",\"type\":\"integer\",\"nullable\":true,\"metadata\":{}},{\"name\":\"c2\",\"type\":\"string\",\"nullable\":true,\"metadata\":{}},{\"name\":\"c3\",\"type\":\"integer\",\"nullable\":true,\"metadata\":{}}]}","partitionColumns":["c1","c2"],"configuration":{},"createdTime":1670892997849}}"#,
             r#"{"txn":{"appId":"app1","version":1,"lastUpdated":123456789}}"#,
@@ -872,24 +782,6 @@
         Ok(())
     }
 
-<<<<<<< HEAD
-        // First batch should have all rows selected
-        let checkpoint_data = &results[0];
-        assert_eq!(
-            checkpoint_data.selection_vector,
-            vec![true, true, true, true, true]
-        );
-        // Second batch should have only new file and unique transaction selected
-        let checkpoint_data = &results[1];
-        assert_eq!(
-            checkpoint_data.selection_vector,
-            vec![false, false, false, true, false, true]
-        );
-        // 6 total actions (5 from batch1 + 2 from batch2 + 0 from batch3)
-        assert_eq!(total_actions_counter.load(Ordering::Relaxed), 7);
-        // 3 add actions (2 from batch1 + 1 from batch2)
-        assert_eq!(total_add_actions_counter.load(Ordering::Relaxed), 3);
-=======
     /// This test ensures that the processor correctly deduplicates and filters
     /// file actions (add, remove) across multiple batches.
     #[test]
@@ -960,7 +852,6 @@
         assert_eq!(results[1].selection_vector, vec![false, false, true]);
         assert_eq!(total_actions, 3);
         assert_eq!(add_actions, 2);
->>>>>>> c7630a3c
 
         Ok(())
     }
