--- conflicted
+++ resolved
@@ -10,20 +10,11 @@
 //!   duplicate or obsolete actions (including remove actions) are ignored.
 //! - Retention Filtering: Tombstones older than the configured `minimum_file_retention_timestamp` are excluded.
 //!
-<<<<<<< HEAD
 //! The module defines the [`V1CheckpointLogReplayProccessor`] which implements the LogReplayProcessor trait,
 //! as well as a [`V1CheckpointVisitor`] to traverse and process batches of log actions.
 //!
-//! The processing result is encapsulated in [`CheckpointData`], which includes the transformed log data and
-//! a selection vector indicating which rows should be written to the checkpoint.
-=======
-//! TODO: `CheckpointLogReplayProcessor` struct & `CheckpointData` type
-//! The module defines the CheckpointLogReplayProcessor which implements the `LogReplayProcessor` trait,
-//! as well as a [`CheckpointVisitor`] to traverse and process batches of log actions.
-//!
-//! The processing result is encapsulated in `CheckpointData`, which includes the log data accompanied with
+//! The processing result is encapsulated in [`CheckpointData`], which includes the log data accompanied with
 //! a selection vector indicating which rows should be included in the checkpoint file.
->>>>>>> 7f49ccdf
 //!
 //! For log replay functionality used during table scans (i.e. for reading checkpoints and commit logs), refer to
 //! the `scan/log_replay.rs` module.
