//! Definitions and functions to create and manipulate kernel schema

use std::borrow::Cow;
use std::collections::HashMap;
use std::fmt::{Display, Formatter};
use std::sync::Arc;

use indexmap::IndexMap;
use itertools::Itertools;
use serde::{Deserialize, Serialize};

// re-export because many call sites that use schemas do not necessarily use expressions
pub(crate) use crate::expressions::{column_name, ColumnName};
use crate::utils::require;
use crate::{DeltaResult, Error};

pub(crate) mod compare;

pub type Schema = StructType;
pub type SchemaRef = Arc<StructType>;

#[derive(Debug, Serialize, Deserialize, PartialEq, Clone, Eq)]
#[serde(untagged)]
pub enum MetadataValue {
    Number(i32),
    String(String),
    Boolean(bool),
    // The [PROTOCOL](https://github.com/delta-io/delta/blob/master/PROTOCOL.md#struct-field) states
    // only that the metadata is "A JSON map containing information about this column.", so we can
    // actually have any valid json here. `Other` is therefore a catchall for things we don't need
    // to handle.
    Other(serde_json::Value),
}

impl std::fmt::Display for MetadataValue {
    fn fmt(&self, f: &mut std::fmt::Formatter<'_>) -> std::fmt::Result {
        match self {
            MetadataValue::Number(n) => write!(f, "{n}"),
            MetadataValue::String(s) => write!(f, "{s}"),
            MetadataValue::Boolean(b) => write!(f, "{b}"),
            MetadataValue::Other(v) => write!(f, "{v}"), // just write the json back
        }
    }
}

impl From<String> for MetadataValue {
    fn from(value: String) -> Self {
        Self::String(value)
    }
}

impl From<&String> for MetadataValue {
    fn from(value: &String) -> Self {
        Self::String(value.clone())
    }
}

impl From<&str> for MetadataValue {
    fn from(value: &str) -> Self {
        Self::String(value.to_string())
    }
}

impl From<i32> for MetadataValue {
    fn from(value: i32) -> Self {
        Self::Number(value)
    }
}

impl From<bool> for MetadataValue {
    fn from(value: bool) -> Self {
        Self::Boolean(value)
    }
}

#[derive(Debug)]
pub enum ColumnMetadataKey {
    ColumnMappingId,
    ColumnMappingPhysicalName,
    GenerationExpression,
    IdentityStart,
    IdentityStep,
    IdentityHighWaterMark,
    IdentityAllowExplicitInsert,
    Invariants,
}

impl AsRef<str> for ColumnMetadataKey {
    fn as_ref(&self) -> &str {
        match self {
            Self::ColumnMappingId => "delta.columnMapping.id",
            Self::ColumnMappingPhysicalName => "delta.columnMapping.physicalName",
            Self::GenerationExpression => "delta.generationExpression",
            Self::IdentityAllowExplicitInsert => "delta.identity.allowExplicitInsert",
            Self::IdentityHighWaterMark => "delta.identity.highWaterMark",
            Self::IdentityStart => "delta.identity.start",
            Self::IdentityStep => "delta.identity.step",
            Self::Invariants => "delta.invariants",
        }
    }
}

#[derive(Debug, Serialize, Deserialize, PartialEq, Clone, Eq)]
pub struct StructField {
    /// Name of this (possibly nested) column
    pub name: String,
    /// The data type of this field
    #[serde(rename = "type")]
    pub data_type: DataType,
    /// Denotes whether this Field can be null
    pub nullable: bool,
    /// A JSON map containing information about this column
    pub metadata: HashMap<String, MetadataValue>,
}

impl StructField {
    /// Creates a new field
    pub fn new(name: impl Into<String>, data_type: impl Into<DataType>, nullable: bool) -> Self {
        Self {
            name: name.into(),
            data_type: data_type.into(),
            nullable,
            metadata: HashMap::default(),
        }
    }

    /// Creates a new nullable field
    pub fn nullable(name: impl Into<String>, data_type: impl Into<DataType>) -> Self {
        Self::new(name, data_type, true)
    }

    /// Creates a new non-nullable field
    pub fn not_null(name: impl Into<String>, data_type: impl Into<DataType>) -> Self {
        Self::new(name, data_type, false)
    }

    pub fn with_metadata(
        mut self,
        metadata: impl IntoIterator<Item = (impl Into<String>, impl Into<MetadataValue>)>,
    ) -> Self {
        self.metadata = metadata
            .into_iter()
            .map(|(k, v)| (k.into(), v.into()))
            .collect();
        self
    }

    pub fn get_config_value(&self, key: &ColumnMetadataKey) -> Option<&MetadataValue> {
        self.metadata.get(key.as_ref())
    }

    /// Get the physical name for this field as it should be read from parquet.
    ///
    /// NOTE: Caller affirms that the schema was already validated by
    /// [`crate::table_features::validate_schema_column_mapping`], to ensure that annotations are
    /// always and only present when column mapping mode is enabled.
    pub fn physical_name(&self) -> &str {
        match self
            .metadata
            .get(ColumnMetadataKey::ColumnMappingPhysicalName.as_ref())
        {
            Some(MetadataValue::String(physical_name)) => physical_name,
            _ => &self.name,
        }
    }

    /// Change the name of a field. The field will preserve its data type and nullability. Note that
    /// this allocates a new field.
    pub fn with_name(&self, new_name: impl Into<String>) -> Self {
        StructField {
            name: new_name.into(),
            data_type: self.data_type().clone(),
            nullable: self.nullable,
            metadata: self.metadata.clone(),
        }
    }

    #[inline]
    pub fn name(&self) -> &String {
        &self.name
    }

    #[inline]
    pub fn is_nullable(&self) -> bool {
        self.nullable
    }

    #[inline]
    pub const fn data_type(&self) -> &DataType {
        &self.data_type
    }

    #[inline]
    pub const fn metadata(&self) -> &HashMap<String, MetadataValue> {
        &self.metadata
    }

    /// Convert our metadata into a HashMap<String, String>. Note this copies all the data so can be
    /// expensive for large metadata
    pub fn metadata_with_string_values(&self) -> HashMap<String, String> {
        self.metadata
            .iter()
            .map(|(key, val)| (key.clone(), val.to_string()))
            .collect()
    }

    /// Applies physical name mappings to this field
    ///
    /// NOTE: Caller affirms that the schema was already validated by
    /// [`crate::table_features::validate_schema_column_mapping`], to ensure that annotations are
    /// always and only present when column mapping mode is enabled.
    pub fn make_physical(&self) -> Self {
        struct MakePhysical;
        impl<'a> SchemaTransform<'a> for MakePhysical {
            fn transform_struct_field(
                &mut self,
                field: &'a StructField,
            ) -> Option<Cow<'a, StructField>> {
                let field = self.recurse_into_struct_field(field)?;
                Some(Cow::Owned(field.with_name(field.physical_name())))
            }
        }
        // NOTE: unwrap is safe because the transformer is incapable of returning None
        MakePhysical
            .transform_struct_field(self)
            .unwrap()
            .into_owned()
    }
}

/// A struct is used to represent both the top-level schema of the table
/// as well as struct columns that contain nested columns.
#[derive(Debug, PartialEq, Clone, Eq)]
pub struct StructType {
    pub type_name: String,
    /// The type of element stored in this array
    // We use indexmap to preserve the order of fields as they are defined in the schema
    // while also allowing for fast lookup by name. The alternative is to do a linear search
    // for each field by name would be potentially quite expensive for large schemas.
    pub fields: IndexMap<String, StructField>,
}

impl StructType {
    pub fn new(fields: impl IntoIterator<Item = StructField>) -> Self {
        Self {
            type_name: "struct".into(),
            fields: fields.into_iter().map(|f| (f.name.clone(), f)).collect(),
        }
    }

    pub fn try_new<E>(fields: impl IntoIterator<Item = Result<StructField, E>>) -> Result<Self, E> {
        let fields: Vec<_> = fields.into_iter().try_collect()?;
        Ok(Self::new(fields))
    }

    /// Get a [`StructType`] containing [`StructField`]s of the given names. The order of fields in
    /// the returned schema will match the order passed to this function, which can be different
    /// from this order in this schema. Returns an Err if a specified field doesn't exist.
    pub fn project_as_struct(&self, names: &[impl AsRef<str>]) -> DeltaResult<StructType> {
        let fields = names.iter().map(|name| {
            self.fields
                .get(name.as_ref())
                .cloned()
                .ok_or_else(|| Error::missing_column(name.as_ref()))
        });
        Self::try_new(fields)
    }

    /// Get a [`SchemaRef`] containing [`StructField`]s of the given names. The order of fields in
    /// the returned schema will match the order passed to this function, which can be different
    /// from this order in this schema. Returns an Err if a specified field doesn't exist.
    pub fn project(&self, names: &[impl AsRef<str>]) -> DeltaResult<SchemaRef> {
        let struct_type = self.project_as_struct(names)?;
        Ok(Arc::new(struct_type))
    }

    pub fn field(&self, name: impl AsRef<str>) -> Option<&StructField> {
        self.fields.get(name.as_ref())
    }

    pub fn index_of(&self, name: impl AsRef<str>) -> Option<usize> {
        self.fields.get_index_of(name.as_ref())
    }

    pub fn fields(&self) -> impl Iterator<Item = &StructField> {
        self.fields.values()
    }

<<<<<<< HEAD
    pub fn contains(&self, name: impl AsRef<str>) -> bool {
=======
    // Checks if the `StructType` contains a field with the specified name.
    pub(crate) fn contains(&self, name: impl AsRef<str>) -> bool {
>>>>>>> 15345d8b
        self.fields.contains_key(name.as_ref())
    }

    /// Extracts the name and type of all leaf columns, in schema order. Caller should pass Some
    /// `own_name` if this schema is embedded in a larger struct (e.g. `add.*`) and None if the
    /// schema is a top-level result (e.g. `*`).
    ///
    /// NOTE: This method only traverses through `StructType` fields; `MapType` and `ArrayType`
    /// fields are considered leaves even if they contain `StructType` entries/elements.
    #[cfg_attr(feature = "developer-visibility", visibility::make(pub))]
    pub(crate) fn leaves<'s>(&self, own_name: impl Into<Option<&'s str>>) -> ColumnNamesAndTypes {
        let mut get_leaves = GetSchemaLeaves::new(own_name.into());
        let _ = get_leaves.transform_struct(self);
        (get_leaves.names, get_leaves.types).into()
    }
}

/// Helper for RowVisitor implementations
#[cfg_attr(feature = "developer-visibility", visibility::make(pub))]
#[derive(Clone, Default)]
pub(crate) struct ColumnNamesAndTypes(Vec<ColumnName>, Vec<DataType>);
impl ColumnNamesAndTypes {
    #[cfg_attr(feature = "developer-visibility", visibility::make(pub))]
    pub(crate) fn as_ref(&self) -> (&[ColumnName], &[DataType]) {
        (&self.0, &self.1)
    }
}

impl From<(Vec<ColumnName>, Vec<DataType>)> for ColumnNamesAndTypes {
    fn from((names, fields): (Vec<ColumnName>, Vec<DataType>)) -> Self {
        ColumnNamesAndTypes(names, fields)
    }
}

#[derive(Debug, Deserialize, Serialize)]
#[serde(rename_all = "camelCase")]
struct StructTypeSerDeHelper {
    #[serde(rename = "type")]
    type_name: String,
    fields: Vec<StructField>,
}

impl Serialize for StructType {
    fn serialize<S>(&self, serializer: S) -> Result<S::Ok, S::Error>
    where
        S: serde::Serializer,
    {
        StructTypeSerDeHelper {
            type_name: self.type_name.clone(),
            fields: self.fields.values().cloned().collect(),
        }
        .serialize(serializer)
    }
}

impl<'de> Deserialize<'de> for StructType {
    fn deserialize<D>(deserializer: D) -> Result<Self, D::Error>
    where
        D: serde::Deserializer<'de>,
        Self: Sized,
    {
        let helper = StructTypeSerDeHelper::deserialize(deserializer)?;
        Ok(Self {
            type_name: helper.type_name,
            fields: helper
                .fields
                .into_iter()
                .map(|f| (f.name.clone(), f))
                .collect(),
        })
    }
}

#[derive(Debug, Serialize, Deserialize, PartialEq, Clone, Eq)]
#[serde(rename_all = "camelCase")]
pub struct ArrayType {
    #[serde(rename = "type")]
    pub type_name: String,
    /// The type of element stored in this array
    pub element_type: DataType,
    /// Denoting whether this array can contain one or more null values
    pub contains_null: bool,
}

impl ArrayType {
    pub fn new(element_type: DataType, contains_null: bool) -> Self {
        Self {
            type_name: "array".into(),
            element_type,
            contains_null,
        }
    }

    #[inline]
    pub const fn element_type(&self) -> &DataType {
        &self.element_type
    }

    #[inline]
    pub const fn contains_null(&self) -> bool {
        self.contains_null
    }
}

#[derive(Debug, Serialize, Deserialize, PartialEq, Clone, Eq)]
#[serde(rename_all = "camelCase")]
pub struct MapType {
    #[serde(rename = "type")]
    pub type_name: String,
    /// The type of element used for the key of this map
    pub key_type: DataType,
    /// The type of element used for the value of this map
    pub value_type: DataType,
    /// Denoting whether this map can contain one or more null values
    #[serde(default = "default_true")]
    pub value_contains_null: bool,
}

impl MapType {
    pub fn new(
        key_type: impl Into<DataType>,
        value_type: impl Into<DataType>,
        value_contains_null: bool,
    ) -> Self {
        Self {
            type_name: "map".into(),
            key_type: key_type.into(),
            value_type: value_type.into(),
            value_contains_null,
        }
    }

    #[inline]
    pub const fn key_type(&self) -> &DataType {
        &self.key_type
    }

    #[inline]
    pub const fn value_type(&self) -> &DataType {
        &self.value_type
    }

    #[inline]
    pub const fn value_contains_null(&self) -> bool {
        self.value_contains_null
    }

    /// Create a schema assuming the map is stored as a struct with the specified key and value field names
    pub fn as_struct_schema(&self, key_name: String, val_name: String) -> Schema {
        StructType::new([
            StructField::not_null(key_name, self.key_type.clone()),
            StructField::new(val_name, self.value_type.clone(), self.value_contains_null),
        ])
    }
}

fn default_true() -> bool {
    true
}

#[derive(Debug, Serialize, Deserialize, PartialEq, Clone, Eq)]
#[serde(rename_all = "camelCase")]
pub enum PrimitiveType {
    /// UTF-8 encoded string of characters
    String,
    /// i64: 8-byte signed integer. Range: -9223372036854775808 to 9223372036854775807
    Long,
    /// i32: 4-byte signed integer. Range: -2147483648 to 2147483647
    Integer,
    /// i16: 2-byte signed integer numbers. Range: -32768 to 32767
    Short,
    /// i8: 1-byte signed integer number. Range: -128 to 127
    Byte,
    /// f32: 4-byte single-precision floating-point numbers
    Float,
    /// f64: 8-byte double-precision floating-point numbers
    Double,
    /// bool: boolean values
    Boolean,
    Binary,
    Date,
    /// Microsecond precision timestamp, adjusted to UTC.
    Timestamp,
    #[serde(rename = "timestamp_ntz")]
    TimestampNtz,
    #[serde(
        serialize_with = "serialize_decimal",
        deserialize_with = "deserialize_decimal",
        untagged
    )]
    Decimal(u8, u8),
}

fn serialize_decimal<S: serde::Serializer>(
    precision: &u8,
    scale: &u8,
    serializer: S,
) -> Result<S::Ok, S::Error> {
    serializer.serialize_str(&format!("decimal({},{})", precision, scale))
}

fn deserialize_decimal<'de, D>(deserializer: D) -> Result<(u8, u8), D::Error>
where
    D: serde::Deserializer<'de>,
{
    let str_value = String::deserialize(deserializer)?;
    require!(
        str_value.starts_with("decimal(") && str_value.ends_with(')'),
        serde::de::Error::custom(format!("Invalid decimal: {}", str_value))
    );

    let mut parts = str_value[8..str_value.len() - 1].split(',');
    let precision = parts
        .next()
        .and_then(|part| part.trim().parse::<u8>().ok())
        .ok_or_else(|| {
            serde::de::Error::custom(format!("Invalid precision in decimal: {}", str_value))
        })?;
    let scale = parts
        .next()
        .and_then(|part| part.trim().parse::<u8>().ok())
        .ok_or_else(|| {
            serde::de::Error::custom(format!("Invalid scale in decimal: {}", str_value))
        })?;
    PrimitiveType::check_decimal(precision, scale).map_err(serde::de::Error::custom)?;
    Ok((precision, scale))
}

impl Display for PrimitiveType {
    fn fmt(&self, f: &mut Formatter<'_>) -> std::fmt::Result {
        match self {
            PrimitiveType::String => write!(f, "string"),
            PrimitiveType::Long => write!(f, "long"),
            PrimitiveType::Integer => write!(f, "integer"),
            PrimitiveType::Short => write!(f, "short"),
            PrimitiveType::Byte => write!(f, "byte"),
            PrimitiveType::Float => write!(f, "float"),
            PrimitiveType::Double => write!(f, "double"),
            PrimitiveType::Boolean => write!(f, "boolean"),
            PrimitiveType::Binary => write!(f, "binary"),
            PrimitiveType::Date => write!(f, "date"),
            PrimitiveType::Timestamp => write!(f, "timestamp"),
            PrimitiveType::TimestampNtz => write!(f, "timestamp_ntz"),
            PrimitiveType::Decimal(precision, scale) => {
                write!(f, "decimal({},{})", precision, scale)
            }
        }
    }
}

#[derive(Debug, Serialize, Deserialize, PartialEq, Clone, Eq)]
#[serde(untagged, rename_all = "camelCase")]
pub enum DataType {
    /// UTF-8 encoded string of characters
    Primitive(PrimitiveType),
    /// An array stores a variable length collection of items of some type.
    Array(Box<ArrayType>),
    /// A struct is used to represent both the top-level schema of the table as well
    /// as struct columns that contain nested columns.
    Struct(Box<StructType>),
    /// A map stores an arbitrary length collection of key-value pairs
    /// with a single keyType and a single valueType
    Map(Box<MapType>),
}

impl From<PrimitiveType> for DataType {
    fn from(ptype: PrimitiveType) -> Self {
        DataType::Primitive(ptype)
    }
}
impl From<MapType> for DataType {
    fn from(map_type: MapType) -> Self {
        DataType::Map(Box::new(map_type))
    }
}

impl From<StructType> for DataType {
    fn from(struct_type: StructType) -> Self {
        DataType::Struct(Box::new(struct_type))
    }
}

impl From<ArrayType> for DataType {
    fn from(array_type: ArrayType) -> Self {
        DataType::Array(Box::new(array_type))
    }
}

impl From<SchemaRef> for DataType {
    fn from(schema: SchemaRef) -> Self {
        Arc::unwrap_or_clone(schema).into()
    }
}

/// cbindgen:ignore
impl DataType {
    pub const STRING: Self = DataType::Primitive(PrimitiveType::String);
    pub const LONG: Self = DataType::Primitive(PrimitiveType::Long);
    pub const INTEGER: Self = DataType::Primitive(PrimitiveType::Integer);
    pub const SHORT: Self = DataType::Primitive(PrimitiveType::Short);
    pub const BYTE: Self = DataType::Primitive(PrimitiveType::Byte);
    pub const FLOAT: Self = DataType::Primitive(PrimitiveType::Float);
    pub const DOUBLE: Self = DataType::Primitive(PrimitiveType::Double);
    pub const BOOLEAN: Self = DataType::Primitive(PrimitiveType::Boolean);
    pub const BINARY: Self = DataType::Primitive(PrimitiveType::Binary);
    pub const DATE: Self = DataType::Primitive(PrimitiveType::Date);
    pub const TIMESTAMP: Self = DataType::Primitive(PrimitiveType::Timestamp);
    pub const TIMESTAMP_NTZ: Self = DataType::Primitive(PrimitiveType::TimestampNtz);

    pub fn decimal(precision: u8, scale: u8) -> DeltaResult<Self> {
        PrimitiveType::check_decimal(precision, scale)?;
        Ok(DataType::Primitive(PrimitiveType::Decimal(
            precision, scale,
        )))
    }

    // This function assumes that the caller has already checked the precision and scale
    // and that they are valid. Will panic if they are not.
    pub fn decimal_unchecked(precision: u8, scale: u8) -> Self {
        Self::decimal(precision, scale).unwrap()
    }

    pub fn struct_type(fields: impl IntoIterator<Item = StructField>) -> Self {
        StructType::new(fields).into()
    }
    pub fn try_struct_type<E>(
        fields: impl IntoIterator<Item = Result<StructField, E>>,
    ) -> Result<Self, E> {
        Ok(StructType::try_new(fields)?.into())
    }

    pub fn as_primitive_opt(&self) -> Option<&PrimitiveType> {
        match self {
            DataType::Primitive(ptype) => Some(ptype),
            _ => None,
        }
    }
}

impl Display for DataType {
    fn fmt(&self, f: &mut Formatter<'_>) -> std::fmt::Result {
        match self {
            DataType::Primitive(p) => write!(f, "{}", p),
            DataType::Array(a) => write!(f, "array<{}>", a.element_type),
            DataType::Struct(s) => {
                write!(f, "struct<")?;
                for (i, field) in s.fields().enumerate() {
                    if i > 0 {
                        write!(f, ", ")?;
                    }
                    write!(f, "{}: {}", field.name, field.data_type)?;
                }
                write!(f, ">")
            }
            DataType::Map(m) => write!(f, "map<{}, {}>", m.key_type, m.value_type),
        }
    }
}

/// Generic framework for describing recursive bottom-up schema transforms. Transformations return
/// `Option<Cow>` with the following semantics:
/// * `Some(Cow::Owned)` -- The schema element was transformed and should propagate to its parent.
/// * `Some(Cow::Borrowed)` -- The schema element was not transformed.
/// * `None` -- The schema element was filtered out and the parent should no longer reference it.
///
/// The transform can start from whatever schema element is available
/// (e.g. [`Self::transform_struct`] to start with [`StructType`]), or it can start from the generic
/// [`Self::transform`].
///
/// The provided `transform_xxx` methods all default to no-op, and implementations should
/// selectively override specific `transform_xxx` methods as needed for the task at hand.
///
/// The provided `recurse_into_xxx` methods encapsulate the boilerplate work of recursing into the
/// child schema elements of each schema element. Implementations can call these as needed but will
/// generally not need to override them.
pub trait SchemaTransform<'a> {
    /// Called for each primitive encountered during the schema traversal.
    fn transform_primitive(&mut self, ptype: &'a PrimitiveType) -> Option<Cow<'a, PrimitiveType>> {
        Some(Cow::Borrowed(ptype))
    }

    /// Called for each struct encountered during the schema traversal. Implementations can call
    /// [`Self::recurse_into_struct`] if they wish to recursively transform the struct's fields.
    fn transform_struct(&mut self, stype: &'a StructType) -> Option<Cow<'a, StructType>> {
        self.recurse_into_struct(stype)
    }

    /// Called for each struct field encountered during the schema traversal. Implementations can
    /// call [`Self::recurse_into_struct_field`] if they wish to recursively transform the field's
    /// data type.
    fn transform_struct_field(&mut self, field: &'a StructField) -> Option<Cow<'a, StructField>> {
        self.recurse_into_struct_field(field)
    }

    /// Called for each array encountered during the schema traversal. Implementations can call
    /// [`Self::recurse_into_array`] if they wish to recursively transform the array's element type.
    fn transform_array(&mut self, atype: &'a ArrayType) -> Option<Cow<'a, ArrayType>> {
        self.recurse_into_array(atype)
    }

    /// Called for each array element encountered during the schema traversal. Implementations can
    /// call [`Self::transform`] if they wish to recursively transform the array element type.
    fn transform_array_element(&mut self, etype: &'a DataType) -> Option<Cow<'a, DataType>> {
        self.transform(etype)
    }

    /// Called for each map encountered during the schema traversal. Implementations can call
    /// [`Self::recurse_into_map`] if they wish to recursively transform the map's key and/or value
    /// types.
    fn transform_map(&mut self, mtype: &'a MapType) -> Option<Cow<'a, MapType>> {
        self.recurse_into_map(mtype)
    }

    /// Called for each map key encountered during the schema traversal. Implementations can call
    /// [`Self::transform`] if they wish to recursively transform the map key type.
    fn transform_map_key(&mut self, etype: &'a DataType) -> Option<Cow<'a, DataType>> {
        self.transform(etype)
    }

    /// Called for each map value encountered during the schema traversal. Implementations can call
    /// [`Self::transform`] if they wish to recursively transform the map value type.
    fn transform_map_value(&mut self, etype: &'a DataType) -> Option<Cow<'a, DataType>> {
        self.transform(etype)
    }

    /// General entry point for a recursive traversal over any data type. Also invoked internally to
    /// dispatch on nested data types encountered during the traversal.
    fn transform(&mut self, data_type: &'a DataType) -> Option<Cow<'a, DataType>> {
        use Cow::*;
        use DataType::*;

        // quick boilerplate helper
        macro_rules! apply_transform {
            ( $transform_fn:ident, $arg:ident ) => {
                match self.$transform_fn($arg) {
                    Some(Borrowed(_)) => Some(Borrowed(data_type)),
                    Some(Owned(inner)) => Some(Owned(inner.into())),
                    None => None,
                }
            };
        }
        match data_type {
            Primitive(ptype) => apply_transform!(transform_primitive, ptype),
            Array(atype) => apply_transform!(transform_array, atype),
            Struct(stype) => apply_transform!(transform_struct, stype),
            Map(mtype) => apply_transform!(transform_map, mtype),
        }
    }

    /// Recursively transforms a struct field's data type. If the data type changes, update the
    /// field to reference it. Otherwise, no-op.
    fn recurse_into_struct_field(
        &mut self,
        field: &'a StructField,
    ) -> Option<Cow<'a, StructField>> {
        use Cow::*;
        let field = match self.transform(&field.data_type)? {
            Borrowed(_) => Borrowed(field),
            Owned(new_data_type) => Owned(StructField {
                name: field.name.clone(),
                data_type: new_data_type,
                nullable: field.nullable,
                metadata: field.metadata.clone(),
            }),
        };
        Some(field)
    }

    /// Recursively transforms a struct's fields. If one or more fields were changed or removed,
    /// update the struct to reference all surviving fields. Otherwise, no-op.
    fn recurse_into_struct(&mut self, stype: &'a StructType) -> Option<Cow<'a, StructType>> {
        use Cow::*;
        let mut num_borrowed = 0;
        let fields: Vec<_> = stype
            .fields()
            .filter_map(|field| self.transform_struct_field(field))
            .inspect(|field| {
                if let Borrowed(_) = field {
                    num_borrowed += 1;
                }
            })
            .collect();

        if fields.is_empty() {
            None
        } else if num_borrowed < stype.fields.len() {
            // At least one field was changed or filtered out, so make a new struct
            Some(Owned(StructType::new(
                fields.into_iter().map(|f| f.into_owned()),
            )))
        } else {
            Some(Borrowed(stype))
        }
    }

    /// Recursively transforms an array's element type. If the element type changes, update the
    /// array to reference it. Otherwise, no-op.
    fn recurse_into_array(&mut self, atype: &'a ArrayType) -> Option<Cow<'a, ArrayType>> {
        use Cow::*;
        let atype = match self.transform_array_element(&atype.element_type)? {
            Borrowed(_) => Borrowed(atype),
            Owned(element_type) => Owned(ArrayType {
                type_name: atype.type_name.clone(),
                element_type,
                contains_null: atype.contains_null,
            }),
        };
        Some(atype)
    }

    /// Recursively transforms a map's key and value types. If either one changes, update the map to
    /// reference them. If either one is removed, remove the map as well. Otherwise, no-op.
    fn recurse_into_map(&mut self, mtype: &'a MapType) -> Option<Cow<'a, MapType>> {
        use Cow::*;
        let key_type = self.transform_map_key(&mtype.key_type)?;
        let value_type = self.transform_map_value(&mtype.value_type)?;
        let mtype = match (&key_type, &value_type) {
            (Borrowed(_), Borrowed(_)) => Borrowed(mtype),
            _ => Owned(MapType {
                type_name: mtype.type_name.clone(),
                key_type: key_type.into_owned(),
                value_type: value_type.into_owned(),
                value_contains_null: mtype.value_contains_null,
            }),
        };
        Some(mtype)
    }
}

struct GetSchemaLeaves {
    path: Vec<String>,
    names: Vec<ColumnName>,
    types: Vec<DataType>,
}
impl GetSchemaLeaves {
    fn new(own_name: Option<&str>) -> Self {
        Self {
            path: own_name.into_iter().map(|s| s.to_string()).collect(),
            names: vec![],
            types: vec![],
        }
    }
}

impl<'a> SchemaTransform<'a> for GetSchemaLeaves {
    fn transform_struct_field(&mut self, field: &StructField) -> Option<Cow<'a, StructField>> {
        self.path.push(field.name.clone());
        if let DataType::Struct(_) = field.data_type {
            let _ = self.recurse_into_struct_field(field);
        } else {
            self.names.push(ColumnName::new(&self.path));
            self.types.push(field.data_type.clone());
        }
        self.path.pop();
        None
    }
}

/// A schema "transform" that doesn't actually change the schema at all. Instead, it measures the
/// maximum depth of a schema, with a depth limit to prevent stack overflow. Useful for verifying
/// that a schema has reasonable depth before attempting to work with it.
pub struct SchemaDepthChecker {
    depth_limit: usize,
    max_depth_seen: usize,
    current_depth: usize,
    call_count: usize,
}
impl SchemaDepthChecker {
    /// Depth-checks the given data type against a given depth limit. The return value is the
    /// largest depth seen, which is capped at one more than the depth limit (indicating the
    /// recursion was terminated).
    pub fn check(data_type: &DataType, depth_limit: usize) -> usize {
        Self::check_with_call_count(data_type, depth_limit).0
    }

    // Exposed for testing
    fn check_with_call_count(data_type: &DataType, depth_limit: usize) -> (usize, usize) {
        let mut checker = Self {
            depth_limit,
            max_depth_seen: 0,
            current_depth: 0,
            call_count: 0,
        };
        checker.transform(data_type);
        (checker.max_depth_seen, checker.call_count)
    }

    // Triggers the requested recursion only doing so would not exceed the depth limit.
    fn depth_limited<'a, T: Clone + std::fmt::Debug>(
        &mut self,
        recurse: impl FnOnce(&mut Self, &'a T) -> Option<Cow<'a, T>>,
        arg: &'a T,
    ) -> Option<Cow<'a, T>> {
        self.call_count += 1;
        if self.max_depth_seen < self.current_depth {
            self.max_depth_seen = self.current_depth;
            if self.depth_limit < self.current_depth {
                tracing::warn!("Max schema depth {} exceeded by {arg:?}", self.depth_limit);
            }
        }
        if self.max_depth_seen <= self.depth_limit {
            self.current_depth += 1;
            let _ = recurse(self, arg);
            self.current_depth -= 1;
        }
        None
    }
}
impl<'a> SchemaTransform<'a> for SchemaDepthChecker {
    fn transform_struct(&mut self, stype: &'a StructType) -> Option<Cow<'a, StructType>> {
        self.depth_limited(Self::recurse_into_struct, stype)
    }
    fn transform_struct_field(&mut self, field: &'a StructField) -> Option<Cow<'a, StructField>> {
        self.depth_limited(Self::recurse_into_struct_field, field)
    }
    fn transform_array(&mut self, atype: &'a ArrayType) -> Option<Cow<'a, ArrayType>> {
        self.depth_limited(Self::recurse_into_array, atype)
    }
    fn transform_map(&mut self, mtype: &'a MapType) -> Option<Cow<'a, MapType>> {
        self.depth_limited(Self::recurse_into_map, mtype)
    }
}

#[cfg(test)]
mod tests {
    use super::*;
    use serde_json;

    #[test]
    fn test_serde_data_types() {
        let data = r#"
        {
            "name": "a",
            "type": "integer",
            "nullable": false,
            "metadata": {}
        }
        "#;
        let field: StructField = serde_json::from_str(data).unwrap();
        assert!(matches!(field.data_type, DataType::INTEGER));

        let data = r#"
        {
            "name": "c",
            "type": {
                "type": "array",
                "elementType": "integer",
                "containsNull": false
            },
            "nullable": true,
            "metadata": {}
        }
        "#;
        let field: StructField = serde_json::from_str(data).unwrap();
        assert!(matches!(field.data_type, DataType::Array(_)));

        let data = r#"
        {
            "name": "e",
            "type": {
                "type": "array",
                "elementType": {
                    "type": "struct",
                    "fields": [
                        {
                            "name": "d",
                            "type": "integer",
                            "nullable": false,
                            "metadata": {}
                        }
                    ]
                },
                "containsNull": true
            },
            "nullable": true,
            "metadata": {}
        }
        "#;
        let field: StructField = serde_json::from_str(data).unwrap();
        assert!(matches!(field.data_type, DataType::Array(_)));
        match field.data_type {
            DataType::Array(array) => assert!(matches!(array.element_type, DataType::Struct(_))),
            _ => unreachable!(),
        }

        let data = r#"
        {
            "name": "f",
            "type": {
                "type": "map",
                "keyType": "string",
                "valueType": "string",
                "valueContainsNull": true
            },
            "nullable": true,
            "metadata": {}
        }
        "#;
        let field: StructField = serde_json::from_str(data).unwrap();
        assert!(matches!(field.data_type, DataType::Map(_)));
    }

    #[test]
    fn test_roundtrip_decimal() {
        let data = r#"
        {
            "name": "a",
            "type": "decimal(10, 2)",
            "nullable": false,
            "metadata": {}
        }
        "#;
        let field: StructField = serde_json::from_str(data).unwrap();
        assert!(matches!(
            field.data_type,
            DataType::Primitive(PrimitiveType::Decimal(10, 2))
        ));

        let json_str = serde_json::to_string(&field).unwrap();
        assert_eq!(
            json_str,
            r#"{"name":"a","type":"decimal(10,2)","nullable":false,"metadata":{}}"#
        );
    }

    #[test]
    fn test_field_metadata() {
        let data = r#"
        {
            "name": "e",
            "type": {
                "type": "array",
                "elementType": {
                    "type": "struct",
                    "fields": [
                        {
                            "name": "d",
                            "type": "integer",
                            "nullable": false,
                            "metadata": {
                                "delta.columnMapping.id": 5,
                                "delta.columnMapping.physicalName": "col-a7f4159c-53be-4cb0-b81a-f7e5240cfc49"
                            }
                        }
                    ]
                },
                "containsNull": true
            },
            "nullable": true,
            "metadata": {
                "delta.columnMapping.id": 4,
                "delta.columnMapping.physicalName": "col-5f422f40-de70-45b2-88ab-1d5c90e94db1"
            }
        }
        "#;
        let field: StructField = serde_json::from_str(data).unwrap();

        let col_id = field
            .get_config_value(&ColumnMetadataKey::ColumnMappingId)
            .unwrap();
        assert!(matches!(col_id, MetadataValue::Number(num) if *num == 4));
        assert_eq!(
            field.physical_name(),
            "col-5f422f40-de70-45b2-88ab-1d5c90e94db1"
        );
        let physical_field = field.make_physical();
        assert_eq!(
            physical_field.name,
            "col-5f422f40-de70-45b2-88ab-1d5c90e94db1"
        );
        let DataType::Array(atype) = physical_field.data_type else {
            panic!("Expected an Array");
        };
        let DataType::Struct(stype) = atype.element_type else {
            panic!("Expected a Struct");
        };
        assert_eq!(
            stype.fields.get_index(0).unwrap().1.name,
            "col-a7f4159c-53be-4cb0-b81a-f7e5240cfc49"
        );
    }

    #[test]
    fn test_read_schemas() {
        let file = std::fs::File::open("./tests/serde/schema.json").unwrap();
        let schema: Result<Schema, _> = serde_json::from_reader(file);
        assert!(schema.is_ok());

        let file = std::fs::File::open("./tests/serde/checkpoint_schema.json").unwrap();
        let schema: Result<Schema, _> = serde_json::from_reader(file);
        assert!(schema.is_ok())
    }

    #[test]
    fn test_invalid_decimal() {
        let data = r#"
        {
            "name": "a",
            "type": "decimal(39, 10)",
            "nullable": false,
            "metadata": {}
        }
        "#;
        assert!(serde_json::from_str::<StructField>(data).is_err());

        let data = r#"
        {
            "name": "a",
            "type": "decimal(10, 39)",
            "nullable": false,
            "metadata": {}
        }
        "#;
        assert!(serde_json::from_str::<StructField>(data).is_err());
    }

    #[test]
    fn test_depth_checker() {
        let schema = DataType::struct_type([
            StructField::nullable(
                "a",
                ArrayType::new(
                    DataType::struct_type([
                        StructField::nullable("w", DataType::LONG),
                        StructField::nullable("x", ArrayType::new(DataType::LONG, true)),
                        StructField::nullable(
                            "y",
                            MapType::new(DataType::LONG, DataType::STRING, true),
                        ),
                        StructField::nullable(
                            "z",
                            DataType::struct_type([
                                StructField::nullable("n", DataType::LONG),
                                StructField::nullable("m", DataType::STRING),
                            ]),
                        ),
                    ]),
                    true,
                ),
            ),
            StructField::nullable(
                "b",
                DataType::struct_type([
                    StructField::nullable("o", ArrayType::new(DataType::LONG, true)),
                    StructField::nullable(
                        "p",
                        MapType::new(DataType::LONG, DataType::STRING, true),
                    ),
                    StructField::nullable(
                        "q",
                        DataType::struct_type([
                            StructField::nullable(
                                "s",
                                DataType::struct_type([
                                    StructField::nullable("u", DataType::LONG),
                                    StructField::nullable("v", DataType::LONG),
                                ]),
                            ),
                            StructField::nullable("t", DataType::LONG),
                        ]),
                    ),
                    StructField::nullable("r", DataType::LONG),
                ]),
            ),
            StructField::nullable(
                "c",
                MapType::new(
                    DataType::LONG,
                    DataType::struct_type([
                        StructField::nullable("f", DataType::LONG),
                        StructField::nullable("g", DataType::STRING),
                    ]),
                    true,
                ),
            ),
        ]);

        // Similar to SchemaDepthChecker::check, but also returns call count
        let check_with_call_count =
            |depth_limit| SchemaDepthChecker::check_with_call_count(&schema, depth_limit);

        // Hit depth limit at "a" but still have to look at "b" "c" "d"
        assert_eq!(check_with_call_count(1), (2, 5));
        assert_eq!(check_with_call_count(2), (3, 6));

        // Hit depth limit at "w" but still have to look at "x" "y" "z"
        assert_eq!(check_with_call_count(3), (4, 10));
        assert_eq!(check_with_call_count(4), (5, 11));

        // Depth limit hit at "n" but still have to look at "m"
        assert_eq!(check_with_call_count(5), (6, 15));

        // Depth limit not hit until "u"
        assert_eq!(check_with_call_count(6), (7, 28));

        // Depth limit not hit (full traversal required)
        assert_eq!(check_with_call_count(7), (7, 32));
        assert_eq!(check_with_call_count(8), (7, 32));
    }

    #[test]
    fn test_metadata_value_to_string() {
        assert_eq!(MetadataValue::Number(0).to_string(), "0");
        assert_eq!(
            MetadataValue::String("hello".to_string()).to_string(),
            "hello"
        );
        assert_eq!(MetadataValue::Boolean(true).to_string(), "true");
        assert_eq!(MetadataValue::Boolean(false).to_string(), "false");
        let object_json = serde_json::json!({ "an": "object" });
        assert_eq!(
            MetadataValue::Other(object_json).to_string(),
            "{\"an\":\"object\"}"
        );
        let array_json = serde_json::json!(["an", "array"]);
        assert_eq!(
            MetadataValue::Other(array_json).to_string(),
            "[\"an\",\"array\"]"
        );
    }
}<|MERGE_RESOLUTION|>--- conflicted
+++ resolved
@@ -286,12 +286,8 @@
         self.fields.values()
     }
 
-<<<<<<< HEAD
-    pub fn contains(&self, name: impl AsRef<str>) -> bool {
-=======
     // Checks if the `StructType` contains a field with the specified name.
     pub(crate) fn contains(&self, name: impl AsRef<str>) -> bool {
->>>>>>> 15345d8b
         self.fields.contains_key(name.as_ref())
     }
 
