//! Various utility functions/macros used throughout the kernel

/// convenient way to return an error if a condition isn't true
macro_rules! require {
    ( $cond:expr, $err:expr ) => {
        if !($cond) {
            return Err($err);
        }
    };
}

pub(crate) use require;

#[cfg(test)]
pub(crate) mod test_utils {
<<<<<<< HEAD
    use arrow_array::RecordBatch;
=======
    use crate::arrow::array::RecordBatch;
>>>>>>> 15345d8b
    use itertools::Itertools;
    use object_store::local::LocalFileSystem;
    use object_store::ObjectStore;
    use serde::Serialize;
    use std::{path::Path, sync::Arc};
    use tempfile::TempDir;
    use test_utils::delta_path_for_version;

<<<<<<< HEAD
    use crate::actions::{Add, Cdc, CommitInfo, Metadata, Protocol, Remove};
    use crate::engine::arrow_data::ArrowEngineData;
    use crate::EngineData;
=======
    use crate::{
        actions::{Add, Cdc, CommitInfo, Metadata, Protocol, Remove},
        engine::arrow_data::ArrowEngineData,
        EngineData,
    };
>>>>>>> 15345d8b

    #[derive(Serialize)]
    pub(crate) enum Action {
        #[serde(rename = "add")]
        Add(Add),
        #[serde(rename = "remove")]
        Remove(Remove),
        #[serde(rename = "cdc")]
        Cdc(Cdc),
        #[serde(rename = "metaData")]
        Metadata(Metadata),
        #[serde(rename = "protocol")]
        Protocol(Protocol),
        #[allow(unused)]
        #[serde(rename = "commitInfo")]
        CommitInfo(CommitInfo),
    }

    /// A mock table that writes commits to a local temporary delta log. This can be used to
    /// construct a delta log used for testing.
    pub(crate) struct LocalMockTable {
        commit_num: u64,
        store: Arc<LocalFileSystem>,
        dir: TempDir,
    }

    impl LocalMockTable {
        pub(crate) fn new() -> Self {
            let dir = tempfile::tempdir().unwrap();
            let store = Arc::new(LocalFileSystem::new_with_prefix(dir.path()).unwrap());
            Self {
                commit_num: 0,
                store,
                dir,
            }
        }
        /// Writes all `actions` to a new commit in the log
        pub(crate) async fn commit(&mut self, actions: impl IntoIterator<Item = Action>) {
            let data = actions
                .into_iter()
                .map(|action| serde_json::to_string(&action).unwrap())
                .join("\n");

            let path = delta_path_for_version(self.commit_num, "json");
            self.commit_num += 1;

            self.store
                .put(&path, data.into())
                .await
                .expect("put log file in store");
        }

        /// Get the path to the root of the table.
        pub(crate) fn table_root(&self) -> &Path {
            self.dir.path()
        }
    }

    /// Try to convert an `EngineData` into a `RecordBatch`. Panics if not using `ArrowEngineData` from
    /// the default module
    fn into_record_batch(engine_data: Box<dyn EngineData>) -> RecordBatch {
        ArrowEngineData::try_from_engine_data(engine_data)
            .unwrap()
            .into()
    }

    /// Checks that two `EngineData` objects are equal by converting them to `RecordBatch` and comparing
    pub(crate) fn assert_batch_matches(actual: Box<dyn EngineData>, expected: Box<dyn EngineData>) {
        assert_eq!(into_record_batch(actual), into_record_batch(expected));
    }
}<|MERGE_RESOLUTION|>--- conflicted
+++ resolved
@@ -13,11 +13,7 @@
 
 #[cfg(test)]
 pub(crate) mod test_utils {
-<<<<<<< HEAD
-    use arrow_array::RecordBatch;
-=======
     use crate::arrow::array::RecordBatch;
->>>>>>> 15345d8b
     use itertools::Itertools;
     use object_store::local::LocalFileSystem;
     use object_store::ObjectStore;
@@ -26,17 +22,11 @@
     use tempfile::TempDir;
     use test_utils::delta_path_for_version;
 
-<<<<<<< HEAD
-    use crate::actions::{Add, Cdc, CommitInfo, Metadata, Protocol, Remove};
-    use crate::engine::arrow_data::ArrowEngineData;
-    use crate::EngineData;
-=======
     use crate::{
         actions::{Add, Cdc, CommitInfo, Metadata, Protocol, Remove},
         engine::arrow_data::ArrowEngineData,
         EngineData,
     };
->>>>>>> 15345d8b
 
     #[derive(Serialize)]
     pub(crate) enum Action {
