--- conflicted
+++ resolved
@@ -512,49 +512,9 @@
 #[cfg(test)]
 mod tests {
     use super::*;
-<<<<<<< HEAD
-    use crate::{
-        actions::get_log_schema, engine::arrow_data::ArrowEngineData, engine::sync::SyncEngine,
-        Engine, EngineData,
-    };
-
-    // TODO(nick): Merge all copies of this into one "test utils" thing
-    fn string_array_to_engine_data(string_array: StringArray) -> Box<dyn EngineData> {
-        let string_field = Arc::new(Field::new("a", DataType::Utf8, true));
-        let schema = Arc::new(ArrowSchema::new(vec![string_field]));
-        let batch = RecordBatch::try_new(schema, vec![Arc::new(string_array)])
-            .expect("Can't convert to record batch");
-        Box::new(ArrowEngineData::new(batch))
-    }
-
-    fn action_batch() -> Box<dyn EngineData> {
-        let json_strings: StringArray = vec![
-            r#"{"add":{"path":"part-00000-fae5310a-a37d-4e51-827b-c3d5516560ca-c000.snappy.parquet","partitionValues":{},"size":635,"modificationTime":1677811178336,"dataChange":true,"stats":"{\"numRecords\":10,\"minValues\":{\"value\":0},\"maxValues\":{\"value\":9},\"nullCount\":{\"value\":0},\"tightBounds\":true}","tags":{"INSERTION_TIME":"1677811178336000","MIN_INSERTION_TIME":"1677811178336000","MAX_INSERTION_TIME":"1677811178336000","OPTIMIZE_TARGET_SIZE":"268435456"}}}"#,
-            r#"{"remove":{"path":"part-00003-f525f459-34f9-46f5-82d6-d42121d883fd.c000.snappy.parquet","deletionTimestamp":1670892998135,"dataChange":true,"partitionValues":{"c1":"4","c2":"c"},"size":452}}"#, 
-            r#"{"commitInfo":{"timestamp":1677811178585,"operation":"WRITE","operationParameters":{"mode":"ErrorIfExists","partitionBy":"[]"},"isolationLevel":"WriteSerializable","isBlindAppend":true,"operationMetrics":{"numFiles":"1","numOutputRows":"10","numOutputBytes":"635"},"engineInfo":"Databricks-Runtime/<unknown>","txnId":"a6a94671-55ef-450e-9546-b8465b9147de"}}"#,
-            r#"{"protocol":{"minReaderVersion":3,"minWriterVersion":7,"readerFeatures":["deletionVectors"],"writerFeatures":["deletionVectors"]}}"#,
-            r#"{"metaData":{"id":"testId","format":{"provider":"parquet","options":{}},"schemaString":"{\"type\":\"struct\",\"fields\":[{\"name\":\"value\",\"type\":\"integer\",\"nullable\":true,\"metadata\":{}}]}","partitionColumns":[],"configuration":{"delta.enableDeletionVectors":"true","delta.columnMapping.mode":"none", "delta.enableChangeDataFeed":"true"},"createdTime":1677811175819}}"#,
-            r#"{"cdc":{"path":"_change_data/age=21/cdc-00000-93f7fceb-281a-446a-b221-07b88132d203.c000.snappy.parquet","partitionValues":{"age":"21"},"size":1033,"dataChange":false}}"#,
-            r#"{"sidecar":{"path":"016ae953-37a9-438e-8683-9a9a4a79a395.parquet","sizeInBytes":9268,"modificationTime":1714496113961,"tags":{"tag_foo":"tag_bar"}}}"#,
-            r#"{"txn":{"appId":"myApp","version": 3}}"#,
-        ]
-        .into();
-        parse_json_batch(json_strings)
-    }
-
-    fn parse_json_batch(json_strings: StringArray) -> Box<dyn EngineData> {
-        let engine = SyncEngine::new();
-        let json_handler = engine.get_json_handler();
-        let output_schema = get_log_schema().clone();
-        json_handler
-            .parse_json(string_array_to_engine_data(json_strings), output_schema)
-            .unwrap()
-    }
-=======
 
     use crate::utils::test_utils::action_batch;
     use crate::{arrow::array::StringArray, utils::test_utils::parse_json_batch};
->>>>>>> 1981ab45
 
     #[test]
     fn test_parse_protocol() -> DeltaResult<()> {
